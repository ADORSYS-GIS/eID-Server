[package]
name = "eid-server"
version = "0.1.0"
edition = "2024"

[dependencies]
# Web server framework
axum = { version = "0.8", features = ["macros"] }
axum-server = { version = "0.7", features = ["tls-openssl"] }
tower-http = { version = "0.6", features = ["trace", "cors"] }
reqwest = { version = "0.12", default-features = false, features = [
    "json",
    "rustls-tls",
] }

# Async runtime
tokio = { version = "1.46", features = ["full"] }

# Error handling
thiserror = "2.0"
color-eyre = "0.6"

# Serialization / Deserialization
<<<<<<< HEAD
hex = "0.4"
=======
rasn = "0.27"
serde = { version = "1.0", features = ["derive"] }
>>>>>>> 3063a185
serde_json = "1.0"
bincode = { version = "2.0", features = ["serde"] }

# Configuration
config = "0.15"

# Logging and metrics
tracing = "0.1"
tracing-subscriber = { version = "0.3", features = ["env-filter", "fmt"] }

# Miscellaneous utilities
async-trait = "0.1"
dashmap = "6.1"
hex-literal = "1"
time = { version = "0.3", features = ["serde"] }

<<<<<<< HEAD
# Cryptographic utilities
rand = "0.9"
aes = "0.8"
cmac = "0.7"
=======
# Cryptographic dependencies
hex = "0.4"
>>>>>>> 3063a185
secrecy = { version = "0.10", features = ["serde"] }
openssl = { version = "0.10", features = ["vendored"] }

[dependencies.redis]
version = "0.32"
features = ["tokio-native-tls-comp", "connection-manager", "safe_iterators"]

[package.metadata.cargo-machete]
ignored = ["pollster"]

[dev-dependencies]
hex-literal = "1"
pollster = "0.4"

[profile.dev.package.backtrace]
opt-level = 3<|MERGE_RESOLUTION|>--- conflicted
+++ resolved
@@ -21,12 +21,9 @@
 color-eyre = "0.6"
 
 # Serialization / Deserialization
-<<<<<<< HEAD
 hex = "0.4"
-=======
 rasn = "0.27"
 serde = { version = "1.0", features = ["derive"] }
->>>>>>> 3063a185
 serde_json = "1.0"
 bincode = { version = "2.0", features = ["serde"] }
 
@@ -43,15 +40,10 @@
 hex-literal = "1"
 time = { version = "0.3", features = ["serde"] }
 
-<<<<<<< HEAD
 # Cryptographic utilities
 rand = "0.9"
 aes = "0.8"
 cmac = "0.7"
-=======
-# Cryptographic dependencies
-hex = "0.4"
->>>>>>> 3063a185
 secrecy = { version = "0.10", features = ["serde"] }
 openssl = { version = "0.10", features = ["vendored"] }
 
