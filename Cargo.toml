--- conflicted
+++ resolved
@@ -28,21 +28,14 @@
 # Configuration
 config = "0.15"
 
-<<<<<<< HEAD
-# Logging and tracing
-=======
-uuid = { version = "1", features = ["v4"] }
-chrono = "0.4"
 tempfile = "3.20.0"
 
 # Logging and metrics
->>>>>>> 5a6a354f
 tracing = "0.1"
 tracing-subscriber = { version = "0.3", features = ["env-filter", "fmt"] }
 dotenvy = "0.15"
 
 # Utilities
-<<<<<<< HEAD
 uuid = { version = "1.6", features = ["v4", "serde"] }
 chrono = { version = "0.4", features = ["serde"] }
 base64 = "0.22.1"
@@ -59,17 +52,12 @@
 
 [dev-dependencies]
 http-body-util = "0.1"
-reqwest = { version = "0.12", features = ["json"] }
-=======
 color-eyre = "0.6"
 base64 = "0.22.1"
 url = "2.5.4"
 libflate = "2.1.0"
 openssl = "0.10.72"
-
-[dev-dependencies]
 reqwest = { version = "0.12", features = ["json", "blocking", "rustls-tls"] }
->>>>>>> 5a6a354f
 
 [profile.dev.package.backtrace]
 opt-level = 3