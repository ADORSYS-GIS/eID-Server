[package]
name = "eid-server"
version = "0.1.0"
edition = "2024"

[dependencies]
# Web server framework
axum = { version = "0.8", features = ["macros"] }
axum-server = { version = "0.7", features = ["tls-openssl"] }
tower-http = { version = "0.6", features = ["trace", "cors"] }
reqwest = { version = "0.12", default-features = false, features = ["json", "rustls-tls"] }

# Async runtime
tokio = { version = "1.46", features = ["full"] }

# Error handling
thiserror = "2.0"
color-eyre = "0.6"

# Serialization / Deserialization
serde = { version = "1.0", features = ["derive"] }
serde_json = "1.0"
quick-xml = { version = "0.37.5", features = ["serialize"] }

# Configuration
config = "0.15"
redis = { version = "0.32", features = ["tokio-comp"] }

# Logging and metrics
tracing = "0.1"
dotenvy = "0.15"
tracing-subscriber = { version = "0.3", features = ["env-filter", "fmt"] }

<<<<<<< HEAD
# Utilities
chrono = { version = "0.4", features = ["serde"] }
uuid = { version = "1.17", features = ["v4"] }
hex = "0.4.3"
=======
# Miscellaneous utilities
async-trait = "0.1"
base64 = "0.22"
>>>>>>> d3ebb2b9
rand = "0.9.1"
urlencoding = "2.1"
flate2 = "1.0"
dashmap = "6.1"
chrono = { version = "0.4", features = ["serde"] }
uuid = { version = "1.6", features = ["v4", "serde"] }

# Cryptographic utilities
ring = "0.17"
x509-parser = "0.15"
lru = "0.12"
<<<<<<< HEAD
base64 = "0.22"
dashmap = "6.1"

[dev-dependencies]
http-body-util = "0.1"
base64 = "0.22"
reqwest = { version = "0.12.8", features = ["json", "blocking", "rustls-tls"] }
=======
hex = "0.4"
openssl = { version = "0.10", features = ["vendored"] }

[dev-dependencies]
http-body-util = "0.1"
>>>>>>> d3ebb2b9

[profile.dev.package.backtrace]
opt-level = 3<|MERGE_RESOLUTION|>--- conflicted
+++ resolved
@@ -31,42 +31,25 @@
 dotenvy = "0.15"
 tracing-subscriber = { version = "0.3", features = ["env-filter", "fmt"] }
 
-<<<<<<< HEAD
-# Utilities
-chrono = { version = "0.4", features = ["serde"] }
-uuid = { version = "1.17", features = ["v4"] }
-hex = "0.4.3"
-=======
 # Miscellaneous utilities
 async-trait = "0.1"
 base64 = "0.22"
->>>>>>> d3ebb2b9
 rand = "0.9.1"
 urlencoding = "2.1"
 flate2 = "1.0"
 dashmap = "6.1"
 chrono = { version = "0.4", features = ["serde"] }
 uuid = { version = "1.6", features = ["v4", "serde"] }
+hex = "0.4.3"
 
 # Cryptographic utilities
 ring = "0.17"
 x509-parser = "0.15"
 lru = "0.12"
-<<<<<<< HEAD
-base64 = "0.22"
-dashmap = "6.1"
-
-[dev-dependencies]
-http-body-util = "0.1"
-base64 = "0.22"
-reqwest = { version = "0.12.8", features = ["json", "blocking", "rustls-tls"] }
-=======
-hex = "0.4"
 openssl = { version = "0.10", features = ["vendored"] }
 
 [dev-dependencies]
 http-body-util = "0.1"
->>>>>>> d3ebb2b9
 
 [profile.dev.package.backtrace]
 opt-level = 3