--- conflicted
+++ resolved
@@ -51,20 +51,14 @@
 
 # Cryptographic utilities
 ring = "0.17"
-<<<<<<< HEAD
 chacha20poly1305 = "0.10" # Added for authenticated encryption
 x509-parser = "0.17"
-=======
->>>>>>> 4c8ba31a
 lru = "0.16"
 hex = "0.4"
 pem = "3.0"
 sha2 = "0.10"
-x509-parser = "0.17"
 secrecy = { version = "0.10", features = ["serde"] }
 openssl = { version = "0.10", features = ["vendored"] }
-pem = "3.0.5"
-time = "0.3.41"
 
 # XML canonicalization and processing
 xml_c14n = "0.3.0"
@@ -82,11 +76,7 @@
 
 [dev-dependencies]
 http-body-util = "0.1"
-<<<<<<< HEAD
 rcgen = "0.13"
-=======
-pollster = "0.4"
->>>>>>> 4c8ba31a
 
 [profile.dev.package.backtrace]
 opt-level = 3