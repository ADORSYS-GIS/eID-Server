--- conflicted
+++ resolved
@@ -5,19 +5,12 @@
 
 [dependencies]
 # Web server framework
-<<<<<<< HEAD
-axum = { version = "0.8", features = ["macros"] }
+axum = { version = "0.8.3", features = ["macros"] }
 axum-server = { version = "0.7", features = ["tls-openssl"] }
-tower-http = { version = "0.6", features = ["trace", "cors"] }
+tower = "0.5"
+tower-http = { version = "0.6.2", features = ["trace", "cors"] }
 reqwest = { version = "0.12", default-features = false, features = ["json", "rustls-tls"] }
-=======
-axum = { version = "0.8.3", features = ["macros"] }
-tower = "0.5"
-
-# Web framework dependencies
 hyper = { version = "0.14", features = ["client", "http1"] }
-tower-http = { version = "0.6.2", features = ["trace", "cors"] }
->>>>>>> 1c2af79d
 
 # Async runtime
 tokio = { version = "1.46", features = ["full"] }
@@ -50,7 +43,6 @@
 chrono = { version = "0.4", features = ["serde"] }
 uuid = { version = "1.6", features = ["v4", "serde"] }
 
-<<<<<<< HEAD
 # Cryptographic utilities
 ring = "0.17"
 x509-parser = "0.15"
@@ -58,8 +50,6 @@
 hex = "0.4"
 openssl = { version = "0.10", features = ["vendored"] }
 
-=======
->>>>>>> 1c2af79d
 [dev-dependencies]
 http-body-util = "0.1"
 
