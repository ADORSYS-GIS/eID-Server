--- conflicted
+++ resolved
@@ -24,14 +24,12 @@
 
 # Serialization / Deserialization
 serde = { version = "1.0", features = ["derive"] }
+serde_json = "1.0"
 
 # Configuration
 config = "0.15"
-<<<<<<< HEAD
 redis = { version = "0.25", features = ["tokio-comp"] }
 tempfile = "3.20.0"
-=======
->>>>>>> 36176269
 
 # Logging and metrics
 tracing = "0.1"
@@ -53,13 +51,6 @@
 x509-parser = "0.15"
 lru = "0.12"
 hex = "0.4"
-<<<<<<< HEAD
-pem = "3.0"
-xmlsec = "0.2"  # Basic version without bundled feature
-openssl = { version = "0.10", features = ["vendored"] }
-minidom = "0.15"
-=======
->>>>>>> 36176269
 
 [dev-dependencies]
 http-body-util = "0.1"
