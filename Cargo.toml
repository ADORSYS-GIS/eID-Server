--- conflicted
+++ resolved
@@ -4,11 +4,9 @@
 edition = "2024"
 
 [dependencies]
-<<<<<<< HEAD
-quick-xml = "0.37.4"
-serde = { version = "1.0.219", features = ["derive"] }
+# error handling
 thiserror = "2.0.12"
-=======
+
 # Web framework
 hyper = "1.6"
 axum = "0.8"
@@ -29,11 +27,11 @@
 tracing-subscriber = { version = "0.3", features = ["env-filter", "fmt"] }
 
 # Utilities
+quick-xml = "0.37"
 color-eyre = "0.6"
 
 [dev-dependencies]
 reqwest = { version = "0.12", features = ["json"] }
 
 [profile.dev.package.backtrace]
-opt-level = 3
->>>>>>> 12b4b636
+opt-level = 3