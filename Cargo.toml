[package]
name = "eid-server"
version = "0.1.0"
edition = "2024"

[dependencies]
# Web server framework
axum = { version = "0.8", features = ["macros"] }
axum-server = { version = "0.7", features = ["tls-openssl"] }
tower = "0.5"
tower-http = { version = "0.6", features = ["trace", "cors"] }
reqwest = { version = "0.12", default-features = false, features = [
    "json",
    "rustls-tls",
] }

# Async runtime
tokio = { version = "1.46", features = ["full"] }

# Error handling
thiserror = "2.0"
color-eyre = "0.6"

# Serialization / Deserialization
serde_json = "1.0"
bincode = { version = "2.0", features = ["serde"] }
serde = { version = "1.0", features = ["derive"] }
quick-xml = { version = "0.37", features = ["serialize"] }

# Configuration
config = "0.15"

# Logging and metrics
tracing = "0.1"
dotenvy = "0.15"
tracing-subscriber = { version = "0.3", features = ["env-filter", "fmt"] }

# Miscellaneous utilities
async-trait = "0.1"
base64 = "0.22"
rand = "0.9"
urlencoding = "2.1"
flate2 = "1.0"
dashmap = "6.1"
time = { version = "0.3", features = ["serde"] }
chrono = { version = "0.4", features = ["serde"] }
uuid = { version = "1.6", features = ["v4", "serde"] }

# Cryptographic utilities
ring = "0.17"
x509-parser = "0.17"
lru = "0.16"
hex = "0.4"
<<<<<<< HEAD
secrecy = { version = "0.10", features = ["serde"] }
=======
# XML signature dependencies
sha2 = "0.10"
pem = "3.0"
>>>>>>> ad071cf2
openssl = { version = "0.10", features = ["vendored"] }
# XML canonicalization and processing
xml_c14n = "0.3.0"

[dependencies.redis]
version = "0.32"
features = ["tokio-native-tls-comp", "connection-manager", "safe_iterators"]

[package.metadata.cargo-machete]
ignored = ["pollster"]

[dev-dependencies]
http-body-util = "0.1"
pollster = "0.4"

[profile.dev.package.backtrace]
opt-level = 3<|MERGE_RESOLUTION|>--- conflicted
+++ resolved
@@ -48,17 +48,14 @@
 
 # Cryptographic utilities
 ring = "0.17"
-x509-parser = "0.17"
 lru = "0.16"
 hex = "0.4"
-<<<<<<< HEAD
+pem = "3.0"
+sha2 = "0.10"
+x509-parser = "0.17"
 secrecy = { version = "0.10", features = ["serde"] }
-=======
-# XML signature dependencies
-sha2 = "0.10"
-pem = "3.0"
->>>>>>> ad071cf2
 openssl = { version = "0.10", features = ["vendored"] }
+
 # XML canonicalization and processing
 xml_c14n = "0.3.0"
 
