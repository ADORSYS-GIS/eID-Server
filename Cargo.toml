--- conflicted
+++ resolved
@@ -4,46 +4,31 @@
 edition = "2024"
 
 [dependencies]
-<<<<<<< HEAD
 # Web server framework
 axum = { version = "0.8.3", features = ["macros"] }
-=======
-# error handling
-thiserror = "2.0.12"
 
-# Web framework
-hyper = "1.6"
-axum = "0.8"
-tower = "0.5"
-tower-http = { version = "0.6", features = ["trace", "cors"] }
+# Web framework dependencies
+hyper = { version = "0.14", features = ["client", "http1"] }
+tower = "0.5.2"
+tower-http = { version = "0.6.2", features = ["trace", "cors"] }
 
 # Async runtime
->>>>>>> c750bcee
 tokio = { version = "1", features = ["full"] }
-tower = "0.5.2"
-tower-http = { version = "0.6.2", features = ["trace", "cors"] }
-hyper = { version = "0.14", features = ["client", "http1"] }
-
-# XML handling
-quick-xml = { version = "0.37.5", features = ["serialize"] }
-
-<<<<<<< HEAD
-# Serialization / Deserialization
-serde = { version = "1.0", features = ["derive"] }
-serde_json = "1.0"
-=======
-# Serialization/Deserialization
-serde = { version = "1", features = ["derive"] }
-quick-xml = { version = "0.37", features = ["serialize"] }
->>>>>>> c750bcee
-
-# Configuration
-config = "0.15"
 
 # Error handling
 thiserror = "2.0.12"
 anyhow = "1.0"
 color-eyre = "0.6"
+
+# XML handling
+quick-xml = { version = "0.37.5", features = ["serialize"] }
+
+# Serialization / Deserialization
+serde = { version = "1.0", features = ["derive"] }
+serde_json = "1.0"
+
+# Configuration
+config = "0.15"
 
 # Logging and tracing
 tracing = "0.1"
