[package]
name = "eid-server"
version = "0.1.0"
edition = "2024"

[dependencies]
# Web server framework
axum = { version = "0.8.4", features = ["macros"] }  # Align with your build output
axum-server = { version = "0.7.0", features = ["tls-rustls"] }  # Upgrade to support rustls 0.23

# Web framework dependencies
hyper = { version = "1.4", features = ["client", "http1"] }  # Update to match axum 0.8
tower-http = { version = "0.6.2", features = ["trace", "cors"] }

# Async runtime
tokio = { version = "1.40", features = ["full"] }
tokio-rustls = "0.25"  # Compatible with rustls 0.23

# Error handling
thiserror = "2.0.12"
color-eyre = "0.6"

# XML handling
quick-xml = { version = "0.37.5", features = ["serialize"] }

# Serialization / Deserialization
serde = { version = "1.0", features = ["derive"] }
serde_json = "1.0"

# Configuration
config = "0.15"

tempfile = "3.20.0"

# Logging and metrics
tracing = "0.1"
tracing-subscriber = { version = "0.3", features = ["env-filter", "fmt"] }
dotenvy = "0.15"
rustls-pemfile = "2.0"
rustls = "0.23.28"  # Explicitly specify to ensure consistency
# Utilities
uuid = { version = "1.6", features = ["v4", "serde"] }
chrono = { version = "0.4", features = ["serde"] }
base64 = "0.22.1"
rand = "0.9.1"
<<<<<<< HEAD
async-trait = "0.1"
reqwest = { version = "0.12.8", default-features = false, features = ["json", "rustls-tls"] }  # Use rustls-tls
urlencoding = "2.1"
flate2 = "1.0"
=======
tower = "0.5"
>>>>>>> a0790f7f

# Cryptographic dependencies
ring = "0.17"
x509-parser = "0.15"
lru = "0.12"
hex = "0.4"
pem = "3.0"

[dev-dependencies]
http-body-util = "0.1"
color-eyre = "0.6"
base64 = "0.22.1"
url = "2.5.4"
libflate = "2.1.0"
openssl = "0.10.72"
reqwest = { version = "0.12.8", features = ["json", "blocking", "rustls-tls"] }

[profile.dev.package.backtrace]
opt-level = 3<|MERGE_RESOLUTION|>--- conflicted
+++ resolved
@@ -21,7 +21,7 @@
 color-eyre = "0.6"
 
 # XML handling
-quick-xml = { version = "0.37.5", features = ["serialize"] }
+quick-xml = { version = "0.31", features = ["serialize"] }
 
 # Serialization / Deserialization
 serde = { version = "1.0", features = ["derive"] }
@@ -37,20 +37,14 @@
 tracing-subscriber = { version = "0.3", features = ["env-filter", "fmt"] }
 dotenvy = "0.15"
 rustls-pemfile = "2.0"
-rustls = "0.23.28"  # Explicitly specify to ensure consistency
+rustls = { version = "0.23.28", features = ["ring"] }
+
 # Utilities
 uuid = { version = "1.6", features = ["v4", "serde"] }
 chrono = { version = "0.4", features = ["serde"] }
-base64 = "0.22.1"
+base64 = "0.22"
 rand = "0.9.1"
-<<<<<<< HEAD
-async-trait = "0.1"
-reqwest = { version = "0.12.8", default-features = false, features = ["json", "rustls-tls"] }  # Use rustls-tls
-urlencoding = "2.1"
-flate2 = "1.0"
-=======
 tower = "0.5"
->>>>>>> a0790f7f
 
 # Cryptographic dependencies
 ring = "0.17"
@@ -59,14 +53,20 @@
 hex = "0.4"
 pem = "3.0"
 
+flate2 = "1.0"
+reqwest = { version = "0.12.8", features = ["json", "blocking", "rustls-tls"] }
+async-trait = "0.1"
+urlencoding = "2.1"
+url = "2.5.4"
+
+once_cell = "1.19"
+
 [dev-dependencies]
 http-body-util = "0.1"
 color-eyre = "0.6"
 base64 = "0.22.1"
-url = "2.5.4"
 libflate = "2.1.0"
 openssl = "0.10.72"
-reqwest = { version = "0.12.8", features = ["json", "blocking", "rustls-tls"] }
 
 [profile.dev.package.backtrace]
 opt-level = 3