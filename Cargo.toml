--- conflicted
+++ resolved
@@ -44,14 +44,9 @@
 base64 = "0.22.1"
 rand = "0.9.1"
 async-trait = "0.1"
-<<<<<<< HEAD
-reqwest = { version = "0.12", features = ["json"] }
-mockall = "0.11"
-=======
 reqwest = { version = "0.12.8", default-features = false, features = ["json", "rustls-tls"] }  # Use rustls-tls
 urlencoding = "2.1"
 flate2 = "1.0"
->>>>>>> 5c2e2f13
 
 # Cryptographic dependencies
 ring = "0.17"
