<<<<<<< HEAD
use color_eyre::eyre::Result;
use config::{Config as ConfigLib, Environment, File};
=======
use std::collections::HashMap;

use config::{Config as ConfigLib, ConfigError, Environment, File};
>>>>>>> d3ebb2b9
use serde::{Deserialize, Serialize};
use std::env;

#[derive(Debug, Clone, Deserialize, Default)]
#[serde(default)]
pub struct Config {
    pub server: ServerConfig,
    #[serde(skip_serializing_if = "Option::is_none")]
    pub redis_url: Option<String>,
}

#[derive(Debug, Clone, Deserialize, Default)]
#[serde(default)]
pub struct ServerConfig {
    pub host: String,
    pub port: u16,
<<<<<<< HEAD
    pub transmit: TransmitConfig,
    pub tls_cert_path: String,
    pub tls_key_path: String,
=======
>>>>>>> d3ebb2b9
}

#[derive(Debug, Clone, Serialize, Deserialize)]
#[serde(default)]
pub struct TransmitConfig {
    pub max_apdu_size: usize,
    pub session_timeout_secs: u64,
    pub max_requests_per_minute: u32,
    pub max_retries: u32,
    pub allowed_cipher_suites: Vec<String>,
    pub require_client_certificate: bool,
    pub min_tls_version: String,
    pub client_url: String,
}

impl Default for TransmitConfig {
    fn default() -> Self {
        // Read client URL from environment variable with fallback to default
        let client_url = env::var("EID_CLIENT_URL")
            .unwrap_or_else(|_| "http://127.0.0.1:24727/eID-Client".to_string());

        Self {
            max_apdu_size: 4096,
            session_timeout_secs: 300,
            max_requests_per_minute: 60,
            max_retries: 3,
            allowed_cipher_suites: vec![
                "TLS_AES_128_GCM_SHA256".to_string(),
                "TLS_AES_256_GCM_SHA384".to_string(),
            ],
            require_client_certificate: true,
            min_tls_version: "TLSv1.2".to_string(),
            client_url,
        }
    }
}

impl TransmitConfig {
    /// Validates the configuration settings
    pub fn validate(&self) -> Result<(), String> {
        if self.client_url.is_empty() {
            return Err("Client URL cannot be empty".to_string());
        }
        if self.max_apdu_size == 0 {
            return Err("Max APDU size must be greater than 0".to_string());
        }
        if self.session_timeout_secs == 0 {
            return Err("Session timeout must be greater than 0".to_string());
        }
        if self.allowed_cipher_suites.is_empty() {
            return Err("At least one cipher suite must be allowed".to_string());
        }
        Ok(())
    }
}

impl Config {
<<<<<<< HEAD
    pub fn load() -> Result<Self> {
        // Build the config
        let config = ConfigLib::builder()
            // Set default values for server
            .set_default("server.host", "localhost")?
            .set_default("server.port", 3000)?
            // Add default values for TLS paths
            .set_default("server.tls_cert_path", "Config/cert.pem")?
            .set_default("server.tls_key_path", "Config/key.pem")?
            // Set default value for redis_url (None by default)
            .set_default("redis_url", "")?
            // Add a config file
            .add_source(File::with_name("config/settings").required(false))
            // Add environment variables
            .add_source(Environment::with_prefix("APP").separator("_"))
            .build()?;

        // Deserialize with automatic fallback to Default implementations via serde(default)
        let mut config: Config = config.try_deserialize()?;

        // Handle redis_url empty string conversion to None
        if config.redis_url.as_ref().is_some_and(|url| url.is_empty()) {
            config.redis_url = None;
        }

        Ok(config)
=======
    pub fn load() -> Result<Self, ConfigError> {
        Self::load_with_sources(None)
    }

    pub fn load_with_sources(
        env_vars: Option<HashMap<String, String>>,
    ) -> Result<Self, ConfigError> {
        let mut builder = ConfigLib::builder()
            .set_default("server.host", "localhost")?
            .set_default("server.port", 8443)?
            .add_source(File::with_name("config/settings").required(false));

        // If env_vars is provided, we use it instead of system environment
        // This is to avoid systems variables pollution across tests
        if let Some(vars) = env_vars {
            for (key, value) in vars {
                builder = builder.set_override(&key, value)?;
            }
        } else {
            // Use system environment variables
            // Should be in the format APP_SERVER__HOST or APP_SERVER__REDIS_URL
            builder = builder.add_source(
                Environment::with_prefix("APP")
                    .prefix_separator("_")
                    .separator("__"),
            );
        }

        builder.build()?.try_deserialize()
>>>>>>> d3ebb2b9
    }
}

#[cfg(test)]
mod tests {
    use super::*;
    use std::collections::HashMap;

    #[test]
    fn test_default_config() {
        let config = Config::load().expect("Failed to load config");

<<<<<<< HEAD
        // Just verify we can load the config and it has some host value
        assert!(!config.server.host.is_empty());
        // Default port should be 8080 unless overridden
        assert!(config.server.port >= 3000);
=======
        assert_eq!(config.server.host, "localhost");
        assert_eq!(config.server.port, 8443);
        assert_eq!(config.redis_url, None);
>>>>>>> d3ebb2b9
    }

    #[test]
    fn test_env_config() {
<<<<<<< HEAD
        // Set environment variables for this test
        unsafe {
            env::set_var("APP_SERVER_HOST", "0.0.0.0");
            env::set_var("APP_SERVER_PORT", "3000");
            env::set_var("EID_CLIENT_URL", "http://127.0.0.1:24727/eID-Client");
        }

        Config::load().expect("Failed to load config");

        // Clean up environment variables after test
        unsafe {
            env::remove_var("APP_SERVER_HOST");
            env::remove_var("APP_SERVER_PORT");
            env::remove_var("EID_CLIENT_URL");
        }
=======
        let mut env_vars = HashMap::new();
        env_vars.insert("server.host".to_string(), "0.0.0.0".to_string());
        env_vars.insert("server.port".to_string(), "443".to_string());
        env_vars.insert(
            "redis_url".to_string(),
            "redis://localhost:6379".to_string(),
        );

        let config = Config::load_with_sources(Some(env_vars)).expect("Failed to load config");

        assert_eq!(config.server.host, "0.0.0.0");
        assert_eq!(config.server.port, 443);
        assert_eq!(config.redis_url, Some("redis://localhost:6379".to_string()));
    }

    #[test]
    fn test_partial_env_override() {
        let mut env_vars = HashMap::new();
        // We just override the host
        env_vars.insert("server.host".to_string(), "192.168.1.1".to_string());

        let config = Config::load_with_sources(Some(env_vars)).expect("Failed to load config");

        assert_eq!(config.server.host, "192.168.1.1");
        // The other values should use default
        assert_eq!(config.server.port, 8443);
        assert_eq!(config.redis_url, None);
>>>>>>> d3ebb2b9
    }
}<|MERGE_RESOLUTION|>--- conflicted
+++ resolved
@@ -1,11 +1,7 @@
-<<<<<<< HEAD
-use color_eyre::eyre::Result;
-use config::{Config as ConfigLib, Environment, File};
-=======
 use std::collections::HashMap;
 
+use color_eyre::eyre::Result;
 use config::{Config as ConfigLib, ConfigError, Environment, File};
->>>>>>> d3ebb2b9
 use serde::{Deserialize, Serialize};
 use std::env;
 
@@ -22,12 +18,7 @@
 pub struct ServerConfig {
     pub host: String,
     pub port: u16,
-<<<<<<< HEAD
     pub transmit: TransmitConfig,
-    pub tls_cert_path: String,
-    pub tls_key_path: String,
-=======
->>>>>>> d3ebb2b9
 }
 
 #[derive(Debug, Clone, Serialize, Deserialize)]
@@ -85,34 +76,6 @@
 }
 
 impl Config {
-<<<<<<< HEAD
-    pub fn load() -> Result<Self> {
-        // Build the config
-        let config = ConfigLib::builder()
-            // Set default values for server
-            .set_default("server.host", "localhost")?
-            .set_default("server.port", 3000)?
-            // Add default values for TLS paths
-            .set_default("server.tls_cert_path", "Config/cert.pem")?
-            .set_default("server.tls_key_path", "Config/key.pem")?
-            // Set default value for redis_url (None by default)
-            .set_default("redis_url", "")?
-            // Add a config file
-            .add_source(File::with_name("config/settings").required(false))
-            // Add environment variables
-            .add_source(Environment::with_prefix("APP").separator("_"))
-            .build()?;
-
-        // Deserialize with automatic fallback to Default implementations via serde(default)
-        let mut config: Config = config.try_deserialize()?;
-
-        // Handle redis_url empty string conversion to None
-        if config.redis_url.as_ref().is_some_and(|url| url.is_empty()) {
-            config.redis_url = None;
-        }
-
-        Ok(config)
-=======
     pub fn load() -> Result<Self, ConfigError> {
         Self::load_with_sources(None)
     }
@@ -122,7 +85,7 @@
     ) -> Result<Self, ConfigError> {
         let mut builder = ConfigLib::builder()
             .set_default("server.host", "localhost")?
-            .set_default("server.port", 8443)?
+            .set_default("server.port", 3000)?
             .add_source(File::with_name("config/settings").required(false));
 
         // If env_vars is provided, we use it instead of system environment
@@ -142,7 +105,6 @@
         }
 
         builder.build()?.try_deserialize()
->>>>>>> d3ebb2b9
     }
 }
 
@@ -155,37 +117,13 @@
     fn test_default_config() {
         let config = Config::load().expect("Failed to load config");
 
-<<<<<<< HEAD
-        // Just verify we can load the config and it has some host value
-        assert!(!config.server.host.is_empty());
-        // Default port should be 8080 unless overridden
-        assert!(config.server.port >= 3000);
-=======
         assert_eq!(config.server.host, "localhost");
-        assert_eq!(config.server.port, 8443);
+        assert_eq!(config.server.port, 3000);
         assert_eq!(config.redis_url, None);
->>>>>>> d3ebb2b9
     }
 
     #[test]
     fn test_env_config() {
-<<<<<<< HEAD
-        // Set environment variables for this test
-        unsafe {
-            env::set_var("APP_SERVER_HOST", "0.0.0.0");
-            env::set_var("APP_SERVER_PORT", "3000");
-            env::set_var("EID_CLIENT_URL", "http://127.0.0.1:24727/eID-Client");
-        }
-
-        Config::load().expect("Failed to load config");
-
-        // Clean up environment variables after test
-        unsafe {
-            env::remove_var("APP_SERVER_HOST");
-            env::remove_var("APP_SERVER_PORT");
-            env::remove_var("EID_CLIENT_URL");
-        }
-=======
         let mut env_vars = HashMap::new();
         env_vars.insert("server.host".to_string(), "0.0.0.0".to_string());
         env_vars.insert("server.port".to_string(), "443".to_string());
@@ -211,8 +149,7 @@
 
         assert_eq!(config.server.host, "192.168.1.1");
         // The other values should use default
-        assert_eq!(config.server.port, 8443);
+        assert_eq!(config.server.port, 3000);
         assert_eq!(config.redis_url, None);
->>>>>>> d3ebb2b9
     }
 }