use std::collections::HashMap;

use config::{Config as ConfigLib, ConfigError, Environment, File};
use redis::{Client as RedisClient, RedisResult, aio::ConnectionManager};
use secrecy::{ExposeSecret, SecretString};
use serde::{Deserialize, Serialize};

#[derive(Debug, Clone, Deserialize)]
pub struct Config {
    pub server: ServerConfig,
    #[serde(skip_serializing_if = "Option::is_none")]
    pub redis_url: Option<String>,
    pub redis: RedisConfig,
}

#[derive(Debug, Clone, Serialize, Deserialize)]
pub struct ServerConfig {
    pub host: String,
    pub port: u16,
}

#[derive(Debug, Clone, Deserialize)]
pub struct RedisConfig {
    pub uri: SecretString,
}

impl RedisConfig {
    /// Establishes a new Redis connection based on the provided URI.
    ///
    /// - To enable TLS, the URI must use the `rediss://` scheme.
    /// - To enable insecure TLS, the URI must use the `rediss://` scheme and end with `/#insecure`.
    ///
    /// # Errors
    /// Returns an error if the connection cannot be established.
    pub async fn start(&self) -> RedisResult<ConnectionManager> {
        let client = RedisClient::open(self.uri.expose_secret())?;
        client.get_connection_manager().await
    }
}

impl Config {
    pub fn load() -> Result<Self, ConfigError> {
        Self::load_with_sources(None)
    }

    pub fn load_with_sources(
        env_vars: Option<HashMap<String, String>>,
    ) -> Result<Self, ConfigError> {
        let mut builder = ConfigLib::builder()
            .set_default("server.host", "localhost")?
<<<<<<< HEAD
            .set_default("server.port", 8443)?
            .set_default("redis.uri", "redis://127.0.0.1:6379")?
=======
            .set_default("server.port", 3000)?
>>>>>>> 68ff6a98
            .add_source(File::with_name("config/settings").required(false));

        // If env_vars is provided, we use it instead of system environment
        // This is to avoid systems variables pollution across tests
        if let Some(vars) = env_vars {
            for (key, value) in vars {
                builder = builder.set_override(&key, value)?;
            }
        } else {
            // Use system environment variables
            // Should be in the format APP_SERVER__HOST or APP_SERVER__REDIS_URL
            builder = builder.add_source(
                Environment::with_prefix("APP")
                    .prefix_separator("_")
                    .separator("__"),
            );
        }

        builder.build()?.try_deserialize()
    }
}

#[cfg(test)]
mod tests {
    use super::*;
    use std::collections::HashMap;

    #[test]
    fn test_default_config() {
        let config = Config::load().expect("Failed to load config");

        assert_eq!(config.server.host, "localhost");
<<<<<<< HEAD
        assert_eq!(config.server.port, 8443);
        assert_eq!(config.redis.uri.expose_secret(), "redis://127.0.0.1:6379");
=======
        assert_eq!(config.server.port, 3000);
        assert_eq!(config.redis_url, None);
>>>>>>> 68ff6a98
    }

    #[test]
    fn test_env_config() {
        let mut env_vars = HashMap::new();
        env_vars.insert("server.host".to_string(), "0.0.0.0".to_string());
        env_vars.insert("server.port".to_string(), "443".to_string());
        env_vars.insert(
            "redis.uri".to_string(),
            "rediss://localhost:6379".to_string(),
        );

        let config = Config::load_with_sources(Some(env_vars)).expect("Failed to load config");

        assert_eq!(config.server.host, "0.0.0.0");
        assert_eq!(config.server.port, 443);
        assert_eq!(config.redis.uri.expose_secret(), "rediss://localhost:6379");
    }

    #[test]
    fn test_partial_env_override() {
        let mut env_vars = HashMap::new();
        // We just override the host
        env_vars.insert("server.host".to_string(), "192.168.1.1".to_string());

        let config = Config::load_with_sources(Some(env_vars)).expect("Failed to load config");

        assert_eq!(config.server.host, "192.168.1.1");
        // The other values should use default
<<<<<<< HEAD
        assert_eq!(config.server.port, 8443);
        assert_eq!(config.redis.uri.expose_secret(), "redis://127.0.0.1:6379");
=======
        assert_eq!(config.server.port, 3000);
        assert_eq!(config.redis_url, None);
>>>>>>> 68ff6a98
    }
}<|MERGE_RESOLUTION|>--- conflicted
+++ resolved
@@ -48,12 +48,8 @@
     ) -> Result<Self, ConfigError> {
         let mut builder = ConfigLib::builder()
             .set_default("server.host", "localhost")?
-<<<<<<< HEAD
-            .set_default("server.port", 8443)?
+            .set_default("server.port", 3000)?
             .set_default("redis.uri", "redis://127.0.0.1:6379")?
-=======
-            .set_default("server.port", 3000)?
->>>>>>> 68ff6a98
             .add_source(File::with_name("config/settings").required(false));
 
         // If env_vars is provided, we use it instead of system environment
@@ -86,13 +82,8 @@
         let config = Config::load().expect("Failed to load config");
 
         assert_eq!(config.server.host, "localhost");
-<<<<<<< HEAD
-        assert_eq!(config.server.port, 8443);
+        assert_eq!(config.server.port, 3000);
         assert_eq!(config.redis.uri.expose_secret(), "redis://127.0.0.1:6379");
-=======
-        assert_eq!(config.server.port, 3000);
-        assert_eq!(config.redis_url, None);
->>>>>>> 68ff6a98
     }
 
     #[test]
@@ -122,12 +113,7 @@
 
         assert_eq!(config.server.host, "192.168.1.1");
         // The other values should use default
-<<<<<<< HEAD
-        assert_eq!(config.server.port, 8443);
+        assert_eq!(config.server.port, 3000);
         assert_eq!(config.redis.uri.expose_secret(), "redis://127.0.0.1:6379");
-=======
-        assert_eq!(config.server.port, 3000);
-        assert_eq!(config.redis_url, None);
->>>>>>> 68ff6a98
     }
 }