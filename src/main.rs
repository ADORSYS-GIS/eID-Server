use eid_server::{
    config::Config,
    domain::eid::service::{EIDServiceConfig, UseidService},
    server::{Server, AppServerConfig},
    telemetry,
};

#[tokio::main]
async fn main() -> color_eyre::Result<()> {
    color_eyre::install()?;
    telemetry::init_tracing();

    // Load configuration
    let config = Config::load()?;
    tracing::info!("Loaded configuration: {:?}", config);

    // Create EIDService with default configuration
<<<<<<< HEAD
    let eid_service = UseidService::new(EIDServiceConfig::default());
    let server_config = AppServerConfig {
        host: config.server.host,
        port: config.server.port, // Uses port 3000 from config
    };
    let server = Server::new(eid_service, server_config.clone()).await?;
    server.run(server_config).await
=======
    let use_id_service = UseidService::new(EIDServiceConfig::default());

    let server_config = ServerConfig {
        host: &config.server.host,
        port: config.server.port,
    };
    let server = Server::new(use_id_service, server_config).await?;
    server.run().await
>>>>>>> a0790f7f
}<|MERGE_RESOLUTION|>--- conflicted
+++ resolved
@@ -15,22 +15,16 @@
     tracing::info!("Loaded configuration: {:?}", config);
 
     // Create EIDService with default configuration
-<<<<<<< HEAD
-    let eid_service = UseidService::new(EIDServiceConfig::default());
+    let eid_service_config = EIDServiceConfig {
+        ecard_server_address: Some(format!("https://{}:{}", config.server.host, config.server.port)),
+        ..EIDServiceConfig::default()
+    };
+    let use_id_service = UseidService::new(eid_service_config);
+
     let server_config = AppServerConfig {
-        host: config.server.host,
-        port: config.server.port, // Uses port 3000 from config
-    };
-    let server = Server::new(eid_service, server_config.clone()).await?;
-    server.run(server_config).await
-=======
-    let use_id_service = UseidService::new(EIDServiceConfig::default());
-
-    let server_config = ServerConfig {
-        host: &config.server.host,
+        host: config.server.host.clone(),
         port: config.server.port,
     };
-    let server = Server::new(use_id_service, server_config).await?;
-    server.run().await
->>>>>>> a0790f7f
+    let server = Server::new(use_id_service, server_config.clone()).await?;
+    server.run(server_config).await
 }