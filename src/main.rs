use eid_server::{
    config::Config,
    domain::eid::service::{EIDServiceConfig, UseidService},
    server::Server,
    telemetry,
    tls::{self, TlsConfig},
};

#[tokio::main]
async fn main() -> color_eyre::Result<()> {
    color_eyre::install()?;
    telemetry::init_tracing();

    // Load configuration
    let config = Config::load()?;
    tracing::info!("Loaded configuration: {:?}", config);

    // Create EIDService with configuration
    let eid_service = UseidService::new(EIDServiceConfig {
        max_sessions: 1000,
        session_timeout_minutes: 5,
        ecard_server_address: Some("https://localhost:3000".to_string()),
        redis_url: config.redis_url.clone(),
    });
    let session_mgr = eid_service.session_manager.clone();

<<<<<<< HEAD
    // build the tls configuration
    // TODO : Use real data to build the config
    let tls_session_store = tls::InMemorySessionStore::new();
    let tls_config = TlsConfig::new([], []).with_session_store(tls_session_store);
=======
    // Load certificate and key files from Config/ directory
    let cert = include_bytes!("../Config/cert.pem");
    let key = include_bytes!("../Config/key.pem");

    // Build the TLS configuration
    let tls_config = TlsConfig::new(cert, key).with_psk(session_mgr);
>>>>>>> 14c9faa3

    let server = Server::new(eid_service, &config, tls_config).await?;
    server.run().await
}<|MERGE_RESOLUTION|>--- conflicted
+++ resolved
@@ -24,19 +24,10 @@
     });
     let session_mgr = eid_service.session_manager.clone();
 
-<<<<<<< HEAD
     // build the tls configuration
     // TODO : Use real data to build the config
     let tls_session_store = tls::InMemorySessionStore::new();
     let tls_config = TlsConfig::new([], []).with_session_store(tls_session_store);
-=======
-    // Load certificate and key files from Config/ directory
-    let cert = include_bytes!("../Config/cert.pem");
-    let key = include_bytes!("../Config/key.pem");
-
-    // Build the TLS configuration
-    let tls_config = TlsConfig::new(cert, key).with_psk(session_mgr);
->>>>>>> 14c9faa3
 
     let server = Server::new(eid_service, &config, tls_config).await?;
     server.run().await
