--- conflicted
+++ resolved
@@ -177,19 +177,11 @@
 
     let access_rights = build_access_rights(&restricted_chat, &built_chat)?;
     let trust_store = &state.service.trust_store;
-<<<<<<< HEAD
-    let (apdu_cmds, session_keys) =
-        build_cmds(&data, eph_key, chip_auth, trust_store, &access_rights).await?;
-
-    // Build Transmit response
-    let resp = build_transmit(slot_handle.clone(), &apdu_cmds).await?;
-=======
     let (apdu_cmds, session_keys, mobile_eid_type) =
         build_cmds(&data, &eph_key, &chip_auth, trust_store, &access_rights).await?;
 
     // Build Transmit response
     let resp = build_transmit(slot_handle, &apdu_cmds).await?;
->>>>>>> a6e7c99e
 
     let message_id = uuid::Uuid::new_v4().urn().to_string();
     // Update the session tracker
@@ -208,19 +200,13 @@
         session_keys.cipher(),
     );
 
-<<<<<<< HEAD
-=======
     // Update session state
->>>>>>> a6e7c99e
     let cmds_len = apdu_cmds.len();
     session_data.state = State::Transmit {
         apdu_cmds,
         cmds_len,
         decrypt_params,
-<<<<<<< HEAD
-=======
         mobile_eid_type,
->>>>>>> a6e7c99e
     };
     session_mgr.insert(session_id, &session_data).await?;
 
@@ -409,11 +395,7 @@
     auth_params: &(Curve, ChipAuthAlg),
     trust_store: &T,
     access_rights: &AccessRights,
-<<<<<<< HEAD
-) -> Result<(Vec<ProtectedAPDU>, SessionKeys), AppError> {
-=======
 ) -> Result<(Vec<ProtectedAPDU>, SessionKeys, Option<MobileEIDType>), AppError> {
->>>>>>> a6e7c99e
     let (curve, alg) = *auth_params;
     // process card security and extract public key
     let card_security = EFCardSecurity::from_hex(data.card_security.as_ref().unwrap())?;
@@ -433,12 +415,8 @@
 
     // Use the APDU builder to construct commands
     let commands = build_protected_cmds(access_rights, &mut sm)?;
-<<<<<<< HEAD
-    Ok((commands, session_keys))
-=======
     let mobile_eid_type = parse_mobile_eid_info(&card_security);
     Ok((commands, session_keys, mobile_eid_type.map(|(_, t)| t)))
->>>>>>> a6e7c99e
 }
 
 fn build_access_rights(
