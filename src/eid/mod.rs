pub mod common;
pub mod get_result;
pub mod get_server_info;
<<<<<<< HEAD
pub mod paos;
=======
pub mod soap;
>>>>>>> 3eecc4e3
pub mod use_id;<|MERGE_RESOLUTION|>--- conflicted
+++ resolved
@@ -1,9 +1,6 @@
 pub mod common;
 pub mod get_result;
 pub mod get_server_info;
-<<<<<<< HEAD
 pub mod paos;
-=======
 pub mod soap;
->>>>>>> 3eecc4e3
 pub mod use_id;