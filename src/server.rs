//! This module contains the HTTP server implementation.

mod handlers;
mod responses;

use std::sync::Arc;

use axum::{Router, routing::get};
use axum::{http::Method, routing::post};
use color_eyre::eyre::eyre;
use handlers::health::health_check;
<<<<<<< HEAD
=======
use crate::eid::get_server_info::handler::get_server_info;
use hyper::Method;
>>>>>>> 12ad1983
use tokio::net::TcpListener;
use tower_http::{
    cors::{Any, CorsLayer},
    trace::TraceLayer,
};

use crate::domain::eid::ports::EIDService;

#[derive(Debug, Clone, PartialEq, Eq)]
pub struct ServerConfig<'a> {
    pub host: &'a str,
    pub port: u16,
}

#[derive(Debug, Clone)]
<<<<<<< HEAD
struct AppState<S: EIDService> {
    use_id: Arc<S>,
=======
pub struct AppState<S: EidService> {
    pub eid_service: Arc<S>,
>>>>>>> 12ad1983
}

pub struct Server {
    router: Router,
    listener: TcpListener,
}

impl Server {
    /// Creates a new HTTP server with the given service and configuration.
    pub async fn new(
        eid_service: impl EIDService,
        config: ServerConfig<'_>,
    ) -> color_eyre::Result<Self> {
        // Initialize the tracing layer to log HTTP requests.
        let trace_layer =
            TraceLayer::new_for_http().make_span_with(|request: &axum::extract::Request<_>| {
                let uri = request.uri().to_string();
                tracing::info_span!("request", method = ?request.method(), uri)
            });

        // Initialize the CORS layer to handle cross-origin requests.
        let cors = CorsLayer::new()
            .allow_origin(Any)
            .allow_headers(Any)
            .allow_methods([
                Method::GET,
                Method::POST,
                Method::PUT,
                Method::DELETE,
                Method::OPTIONS,
            ]);

        // This will encapsulate dependencies needed to execute the business logic
        let state = AppState {
<<<<<<< HEAD
            use_id: Arc::new(eid_service),
=======
            eid_service: Arc::new(eid_service),
>>>>>>> 12ad1983
        };

        let router = axum::Router::new()
            .route("/health", get(health_check))
<<<<<<< HEAD
            .route("/eIDService/useID", post(handlers::useid::use_id_handler))
=======
            .route("/eIDService/getServerInfo", get(get_server_info))
>>>>>>> 12ad1983
            .layer(cors)
            .layer(trace_layer)
            .with_state(state);

        let listener = TcpListener::bind(format!("{}:{}", config.host, config.port))
            .await
            .map_err(|err| eyre!("failed to bind to port {}\n{:?}", config.port, err))?;
        Ok(Self { router, listener })
    }

    /// Returns the port the server is listening on.
    pub fn port(&self) -> color_eyre::Result<u16> {
        self.listener
            .local_addr()
            .map(|addr| addr.port())
            .map_err(|err| err.into())
    }

    /// Runs the server.
    pub async fn run(self) -> color_eyre::Result<()> {
        tracing::debug!("listening on {}", self.listener.local_addr().unwrap());
        axum::serve(self.listener, self.router)
            .await
            .map_err(|err| eyre!("failed to launch server: {:?}", err))?;
        Ok(())
    }
}<|MERGE_RESOLUTION|>--- conflicted
+++ resolved
@@ -5,22 +5,18 @@
 
 use std::sync::Arc;
 
+use crate::eid::get_server_info::handler::get_server_info;
 use axum::{Router, routing::get};
 use axum::{http::Method, routing::post};
 use color_eyre::eyre::eyre;
 use handlers::health::health_check;
-<<<<<<< HEAD
-=======
-use crate::eid::get_server_info::handler::get_server_info;
-use hyper::Method;
->>>>>>> 12ad1983
 use tokio::net::TcpListener;
 use tower_http::{
     cors::{Any, CorsLayer},
     trace::TraceLayer,
 };
 
-use crate::domain::eid::ports::EIDService;
+use crate::domain::eid::ports::{EIDService, EidService};
 
 #[derive(Debug, Clone, PartialEq, Eq)]
 pub struct ServerConfig<'a> {
@@ -29,13 +25,9 @@
 }
 
 #[derive(Debug, Clone)]
-<<<<<<< HEAD
-struct AppState<S: EIDService> {
-    use_id: Arc<S>,
-=======
-pub struct AppState<S: EidService> {
+pub struct AppState<S: EIDService + EidService> {
+    pub use_id: Arc<S>,
     pub eid_service: Arc<S>,
->>>>>>> 12ad1983
 }
 
 pub struct Server {
@@ -46,7 +38,7 @@
 impl Server {
     /// Creates a new HTTP server with the given service and configuration.
     pub async fn new(
-        eid_service: impl EIDService,
+        eid_service: impl EIDService + EidService,
         config: ServerConfig<'_>,
     ) -> color_eyre::Result<Self> {
         // Initialize the tracing layer to log HTTP requests.
@@ -69,21 +61,16 @@
             ]);
 
         // This will encapsulate dependencies needed to execute the business logic
+        let eid_service_arc = Arc::new(eid_service);
         let state = AppState {
-<<<<<<< HEAD
-            use_id: Arc::new(eid_service),
-=======
-            eid_service: Arc::new(eid_service),
->>>>>>> 12ad1983
+            use_id: eid_service_arc.clone(),
+            eid_service: eid_service_arc,
         };
 
         let router = axum::Router::new()
             .route("/health", get(health_check))
-<<<<<<< HEAD
             .route("/eIDService/useID", post(handlers::useid::use_id_handler))
-=======
             .route("/eIDService/getServerInfo", get(get_server_info))
->>>>>>> 12ad1983
             .layer(cors)
             .layer(trace_layer)
             .with_state(state);
