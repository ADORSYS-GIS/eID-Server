--- conflicted
+++ resolved
@@ -69,23 +69,17 @@
 
         let router = Router::new()
             .route("/health", get(health_check))
-<<<<<<< HEAD
-            .route("/eIDService/useID", post(use_id_handler))
-            .route("/eIDService/useID", get(use_id_handler))
-            .route("/eIDService/getServerInfo", get(get_server_info))
-            .route("/eIDService/getResult", post(get_result_handler))
-            .route("/did-authenticate", post(did_authenticate))
-            .layer(cors_layer)
-=======
+            .route("/", post(paos_handler))
             .nest(
                 "/eIDService",
                 Router::new()
-                    .route("/useID", post(handlers::useid::use_id_handler))
+                    .route("/useID", post(use_id_handler))
+                    .route("/useID", get(use_id_handler))
                     .route("/getServerInfo", get(get_server_info))
-                    .route("/paos", post(paos_handler)),
+                    .route("/getResult", post(get_result_handler))
             )
-            .layer(cors)
->>>>>>> 1c2af79d
+            .route("/did-authenticate", post(did_authenticate))
+            .layer(cors_layer)
             .layer(trace_layer)
             .with_state(state);
 
