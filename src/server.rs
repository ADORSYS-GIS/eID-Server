--- conflicted
+++ resolved
@@ -3,30 +3,23 @@
 mod handlers;
 mod responses;
 
-use std::sync::Arc;
 use std::fs::File;
 use std::io::BufReader;
+use std::net::TcpListener;
 use std::path::Path;
-use std::net::TcpListener;
+use std::sync::Arc;
 
 use crate::eid::get_server_info::handler::get_server_info;
 use axum::{Router, routing::get};
 use axum::{http::Method, routing::post};
-<<<<<<< HEAD
-use color_eyre::eyre::eyre;
+use axum_server::tls_rustls::RustlsConfig;
+use color_eyre::eyre::{Result, eyre};
 use handlers::did_auth::did_authenticate;
 use handlers::health::health_check;
-use tokio::net::TcpListener;
-=======
-use color_eyre::eyre::{eyre, Result};
-use handlers::health::health_check;
-use handlers::did_auth::did_authenticate;
+use rustls::ServerConfig;
+use rustls::crypto::ring::default_provider;
 use rustls::pki_types::{CertificateDer, PrivateKeyDer};
-use rustls::crypto::ring::default_provider;
-use rustls::ServerConfig;
 use rustls_pemfile::{certs, pkcs8_private_keys};
-use axum_server::tls_rustls::RustlsConfig;
->>>>>>> 5c2e2f13
 use tower_http::{
     cors::{Any, CorsLayer},
     trace::TraceLayer,
@@ -66,13 +59,12 @@
         let mut cert_reader = BufReader::new(cert_file);
         let certs: Vec<CertificateDer> = certs(&mut cert_reader)
             .collect::<Result<Vec<_>, _>>()
-            .map_err(|e| eyre!("Error reading certs: {}", e))?
+            .map_err(|e| eyre!("Error reading certs: {e}"))?
             .into_iter()
-            .map(CertificateDer::from)
             .collect();
 
-        let key_file = File::open(Path::new(key_path))
-            .map_err(|e| eyre!("Failed to open key file: {}", e))?;
+        let key_file =
+            File::open(Path::new(key_path)).map_err(|e| eyre!("Failed to open key file: {}", e))?;
         let mut key_reader = BufReader::new(key_file);
         let mut keys: Vec<PrivateKeyDer> = pkcs8_private_keys(&mut key_reader)
             .collect::<Result<Vec<_>, _>>()
@@ -96,7 +88,7 @@
     /// Creates a new HTTPS server.
     pub async fn new(
         eid_service: impl EIDService + EidService + DIDAuthenticate,
-        config: AppServerConfig,
+        _config: AppServerConfig,
     ) -> Result<Self> {
         let trace_layer =
             TraceLayer::new_for_http().make_span_with(|request: &'_ axum::extract::Request<_>| {
@@ -127,11 +119,7 @@
             .route("/eIDService/useID", get(handlers::useid::use_id_handler))
             .route("/eIDService/getServerInfo", get(get_server_info))
             .route("/did-authenticate", post(did_authenticate))
-<<<<<<< HEAD
-            .layer(cors)
-=======
             .layer(cors_layer)
->>>>>>> 5c2e2f13
             .layer(trace_layer)
             .with_state(state);
 
@@ -139,7 +127,10 @@
     }
 
     /// Runs the HTTPS server and returns the bound port.
-    pub async fn run_with_port(self, config: AppServerConfig) -> Result<(u16, tokio::task::JoinHandle<()>)> {
+    pub async fn run_with_port(
+        self,
+        config: AppServerConfig,
+    ) -> Result<(u16, tokio::task::JoinHandle<()>)> {
         let addr = format!("{}:{}", config.host, config.port);
         let listener = TcpListener::bind(&addr)?;
         listener.set_nonblocking(true)?;
