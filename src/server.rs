mod errors;
mod handlers;
mod responses;

use std::net::TcpListener;
use std::sync::Arc;

use crate::config::Config;
<<<<<<< HEAD
use crate::domain::service::Service;
=======
use crate::domain::service::EidService;
>>>>>>> e68a55e0
use crate::pki::truststore::TrustStore;
use crate::server::handlers::health::health_check;
use crate::tls::TlsConfig;
use axum::http::Method;
use axum::routing::post;
use axum::{Router, routing::get};
use axum_server::tls_openssl::{OpenSSLAcceptor, OpenSSLConfig};
use color_eyre::eyre::{Context, Result};
use handlers::process_authentication;
use tower_http::{
    cors::{Any, CorsLayer},
    trace::TraceLayer,
};

#[derive(Debug, Clone)]
pub struct AppState<T: TrustStore> {
    pub service: Service<T>,
}

pub struct Server {
    router: Router,
    listener: TcpListener,
    tls_config: TlsConfig,
}

impl Server {
    /// Creates a new HTTPS server.
    pub async fn new<T: TrustStore>(
        service: Service<T>,
        config: &Config,
        tls_config: TlsConfig,
    ) -> Result<Self> {
        let trace_layer =
            TraceLayer::new_for_http().make_span_with(|request: &'_ axum::extract::Request<_>| {
                let uri = request.uri().to_string();
                tracing::info_span!("request", method = %request.method(), uri)
            });

        let cors_layer = CorsLayer::new()
            .allow_origin(Any)
            .allow_headers(Any)
            .allow_methods([
                Method::GET,
                Method::POST,
                Method::PUT,
                Method::DELETE,
                Method::OPTIONS,
            ]);

        let state = AppState { service };

        let router = Router::new()
            .route("/health", get(health_check))
<<<<<<< HEAD
            .route("/", post(process_authentication))
=======
            .route("/eid", post(process_authentication))
>>>>>>> e68a55e0
            .layer(cors_layer)
            .layer(trace_layer)
            .with_state(state);

        let listener = TcpListener::bind(format!("{}:{}", config.server.host, config.server.port))
            .wrap_err_with(|| format!("Failed to bind to port {}", config.server.port))?;

        Ok(Self {
            router,
            listener,
            tls_config,
        })
    }

    pub fn port(&self) -> u16 {
        self.listener.local_addr().unwrap().port()
    }

    /// Runs the HTTPS server.
    pub async fn run(self) -> Result<()> {
        let tls_acceptor = self.tls_config.build_acceptor()?;
        let config = OpenSSLConfig::from_acceptor(Arc::new(tls_acceptor));
        let acceptor = OpenSSLAcceptor::new(config);

        tracing::info!(
            "Server listening on https://{}",
            self.listener.local_addr()?
        );
        axum_server::from_tcp(self.listener)
            .acceptor(acceptor)
            .serve(self.router.into_make_service())
            .await?;
        Ok(())
    }
}<|MERGE_RESOLUTION|>--- conflicted
+++ resolved
@@ -6,11 +6,7 @@
 use std::sync::Arc;
 
 use crate::config::Config;
-<<<<<<< HEAD
 use crate::domain::service::Service;
-=======
-use crate::domain::service::EidService;
->>>>>>> e68a55e0
 use crate::pki::truststore::TrustStore;
 use crate::server::handlers::health::health_check;
 use crate::tls::TlsConfig;
@@ -64,11 +60,7 @@
 
         let router = Router::new()
             .route("/health", get(health_check))
-<<<<<<< HEAD
-            .route("/", post(process_authentication))
-=======
             .route("/eid", post(process_authentication))
->>>>>>> e68a55e0
             .layer(cors_layer)
             .layer(trace_layer)
             .with_state(state);
