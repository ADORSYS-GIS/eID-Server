--- conflicted
+++ resolved
@@ -2,8 +2,5 @@
 pub mod models;
 pub mod ports;
 pub mod service;
-<<<<<<< HEAD
-pub mod transmit;
-=======
 pub mod session_manager;
->>>>>>> 530808e4
+pub mod transmit;