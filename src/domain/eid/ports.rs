--- conflicted
+++ resolved
@@ -10,15 +10,11 @@
 
 #[async_trait]
 pub trait EIDService: Clone + Send + Sync + 'static {
-<<<<<<< HEAD
-    fn handle_use_id(&self, request: UseIDRequest) -> Result<UseIDResponse>;
+    async fn handle_use_id(&self, request: UseIDRequest) -> Result<UseIDResponse>;
     fn handle_get_result(
         &self,
         request: GetResultRequest,
     ) -> Result<GetResultResponse, GetResultError>;
-=======
-    async fn handle_use_id(&self, request: UseIDRequest) -> Result<UseIDResponse>;
->>>>>>> 530808e4
 }
 
 #[async_trait]
