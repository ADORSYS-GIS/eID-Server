//! Service layer that provides the business logic of the domain.

use std::fs;
use std::sync::Arc;

use base64::Engine;
use chrono::{DateTime, Utc};
use color_eyre::Result;
use color_eyre::eyre::eyre;
use rand::RngCore;
use serde::{Deserialize, Serialize};
use tracing::{debug, error, info, warn};

use super::certificate::{CardCommunicator, CertificateStore, CryptoProvider};
use super::models::{
    AuthError, DIDAuthenticateRequest, DIDAuthenticateResponse, ResponseProtocolData, ServerInfo,
};
use super::ports::{DIDAuthenticate, EIDService, EidService};
use super::session_manager::{InMemorySessionManager, RedisSessionManager, SessionManager};
use crate::eid::common::models::{
    AttributeRequester, OperationsRequester, ResultCode, ResultMajor, SessionResponse,
};
use crate::eid::use_id::model::{Psk, UseIDRequest, UseIDResponse};
use async_trait::async_trait;

// Configuration for the eID Service
#[derive(Clone, Debug)]
pub struct EIDServiceConfig {
    /// Maximum number of concurrent sessions
    pub max_sessions: usize,
    /// Session timeout in minutes
    pub session_timeout_minutes: i64,
    /// Optional eCard server address to return in responses
    pub ecard_server_address: Option<String>,
    /// Redis connection URL (optional, if using Redis backend)
    pub redis_url: Option<String>,
}

impl Default for EIDServiceConfig {
    fn default() -> Self {
        Self {
            max_sessions: 1000,
            session_timeout_minutes: 5,
            ecard_server_address: Some("https://localhost:3000".to_string()),
            redis_url: None,
        }
    }
}

/// Session information stored by the server
#[derive(Clone, Debug, Serialize, Deserialize)]
pub struct SessionInfo {
    pub id: String,
    pub expiry: DateTime<Utc>,
    pub psk: String,
    pub operations: Vec<String>,
<<<<<<< HEAD
=======
    pub request_counter: u8,
    pub authentication_completed: bool,
    pub authentication_data: Option<String>,
>>>>>>> 3eecc4e3
    pub connection_handles: Vec<ConnectionHandle>,
}

#[derive(Clone, Debug, Serialize, Deserialize, PartialEq, Eq)]
pub struct ConnectionHandle {
    pub connection_handle: String,
}

impl SessionInfo {
    pub fn new(id: String, psk: String, operations: Vec<String>, timeout_minutes: i64) -> Self {
        SessionInfo {
            id,
            expiry: Utc::now() + chrono::Duration::minutes(timeout_minutes),
            psk,
            operations,
<<<<<<< HEAD
=======
            request_counter: 0,
            authentication_completed: false,
            authentication_data: None,
>>>>>>> 3eecc4e3
            connection_handles: Vec::new(),
        }
    }
}

/// Main service for handling useID requests
#[derive(Clone, Debug)]
pub struct UseidService {
    pub config: EIDServiceConfig,
    pub session_manager: Arc<dyn SessionManager>,
}

impl UseidService {
    pub fn new(config: EIDServiceConfig) -> Self {
        let session_manager: Arc<dyn SessionManager> = if let Some(redis_url) = &config.redis_url {
            Arc::new(
                RedisSessionManager::new(redis_url, config.session_timeout_minutes)
                    .expect("Failed to initialize RedisSessionManager"),
            )
        } else {
            Arc::new(InMemorySessionManager::new())
        };

        Self {
            config,
            session_manager,
        }
    }

    /// Generate a random PSK for secure communication
    pub fn generate_psk(&self) -> String {
        let mut bytes = [0u8; 32];
        rand::rng().fill_bytes(&mut bytes);
        hex::encode(bytes)
    }

    /// Helper function to extract required operations from OperationsRequester
    pub fn get_required_operations(ops: &OperationsRequester) -> Vec<String> {
        let mut required = Vec::new();
        if ops.document_type == AttributeRequester::REQUIRED {
            required.push("DocumentType".to_string());
        }
        if ops.issuing_state == AttributeRequester::REQUIRED {
            required.push("IssuingState".to_string());
        }
        if ops.date_of_expiry == AttributeRequester::REQUIRED {
            required.push("DateOfExpiry".to_string());
        }
        if ops.given_names == AttributeRequester::REQUIRED {
            required.push("GivenNames".to_string());
        }
        if ops.family_names == AttributeRequester::REQUIRED {
            required.push("FamilyNames".to_string());
        }
        if ops.artistic_name == AttributeRequester::REQUIRED {
            required.push("ArtisticName".to_string());
        }
        if ops.academic_title == AttributeRequester::REQUIRED {
            required.push("AcademicTitle".to_string());
        }
        if ops.date_of_birth == AttributeRequester::REQUIRED {
            required.push("DateOfBirth".to_string());
        }
        if ops.place_of_birth == AttributeRequester::REQUIRED {
            required.push("PlaceOfBirth".to_string());
        }
        if ops.nationality == AttributeRequester::REQUIRED {
            required.push("Nationality".to_string());
        }
        if ops.birth_name == AttributeRequester::REQUIRED {
            required.push("BirthName".to_string());
        }
        if ops.place_of_residence == AttributeRequester::REQUIRED {
            required.push("PlaceOfResidence".to_string());
        }
        if let Some(community_id) = &ops.community_id
            && *community_id == AttributeRequester::REQUIRED
        {
            required.push("CommunityID".to_string());
        }
        if let Some(residence_permit_id) = &ops.residence_permit_id
            && *residence_permit_id == AttributeRequester::REQUIRED
        {
            required.push("ResidencePermitID".to_string());
        }
        if ops.restricted_id == AttributeRequester::REQUIRED {
            required.push("RestrictedID".to_string());
        }
        if ops.age_verification == AttributeRequester::REQUIRED {
            required.push("AgeVerification".to_string());
        }
        if ops.place_verification == AttributeRequester::REQUIRED {
            required.push("PlaceVerification".to_string());
        }
        required
    }
}

// Implement the EIDService trait for UseidService
#[async_trait]
impl EIDService for UseidService {
    async fn handle_use_id(&self, request: UseIDRequest) -> Result<UseIDResponse> {
        // Validate the request: Check if any operations are REQUIRED
        let required_operations = Self::get_required_operations(&request._use_operations);
        debug!("Required operations: {:?}", required_operations);

        // Check if we've reached the maximum number of sessions
        if self.session_manager.session_count().await? >= self.config.max_sessions {
            return Err(color_eyre::eyre::eyre!("Maximum session limit reached"));
        }

        // Generate session ID
        let session_id = self.session_manager.generate_session_id().await?;
        if session_id.is_empty() {
            error!("Generated empty session ID");
            return Err(color_eyre::eyre::eyre!("Failed to generate session ID"));
        }
        debug!("Generated session_id: {}", session_id);

        // Generate or use provided PSK
        let psk = match &request._psk {
            Some(psk) => {
                // Check if PSK ID matches an existing session
                if self.session_manager.get_session(&psk.id).await?.is_some() {
                    error!("Attempted to reuse session ID: {}", psk.id);
                    return Err(color_eyre::eyre::eyre!("Session ID reuse detected"));
                }
                psk.key.clone()
            }
            None => self.generate_psk(),
        };

        if psk.is_empty() {
            error!("Generated empty PSK");
            return Err(eyre!("Failed to generate PSK"));
        }

        debug!("Generated PSK: {}", psk);

        // Store session with PSK
        let session_info = SessionInfo::new(
            session_id.clone(),
            psk.clone(),
            required_operations.clone(),
            self.config.session_timeout_minutes,
        );

        // Store the session
        self.session_manager
            .store_session(session_info.clone())
            .await?;
        info!(
            "Created new session: {}, expires: {}, operations: {:?}",
            session_id, session_info.expiry, session_info.operations
        );

        // Construct TcTokenURL
        let tc_token_url = self.config.ecard_server_address.clone().map(|addr| {
            format!(
                "{}?sessionId={}&binding=urn:liberty:paos:2006-08",
                addr.trim_end_matches('/'),
                session_id
            )
        });
        debug!(
            "Config ecard_server_address: {:?}",
            self.config.ecard_server_address
        );
        debug!("Constructed tc_token_url: {:?}", tc_token_url);

        // Validate TcTokenURL
        let tc_token_url = tc_token_url.ok_or_else(|| {
            error!("eCard server address not configured");
            color_eyre::eyre::eyre!("eCard server address not configured")
        })?;
        // Remove XML escaping since CDATA will handle raw characters
        debug!("Raw tc_token_url: {}", tc_token_url);

        if !tc_token_url.starts_with("https://") {
            warn!("TcTokenURL is not HTTPS: {}", tc_token_url);
        }

        // Build response
        let response = UseIDResponse {
            result: ResultMajor {
                result_major: ResultCode::Ok.to_string(),
            },
            session: SessionResponse {
                id: session_id.clone(),
            },
            ecard_server_address: Some(tc_token_url),
            psk: Psk {
                id: session_id,
                key: psk,
            },
        };
        debug!("Response before return: {:?}", response);

        // Validate response
        if response.session.id.is_empty() {
            error!("Response contains empty session ID");
            return Err(color_eyre::eyre::eyre!(
                "Response contains empty session ID"
            ));
        }
        if response.psk.id.is_empty() || response.psk.key.is_empty() {
            error!("Response contains empty PSK fields");
            return Err(color_eyre::eyre::eyre!(
                "Response contains empty PSK fields"
            ));
        }

        Ok(response)
    }
}

#[async_trait]
impl SessionManager for UseidService {
    async fn generate_session_id(&self) -> color_eyre::Result<String> {
        self.session_manager.generate_session_id().await
    }

    async fn store_session(&self, session: SessionInfo) -> color_eyre::Result<()> {
        self.session_manager.store_session(session).await
    }

    async fn get_session(&self, session_id: &str) -> color_eyre::Result<Option<SessionInfo>> {
        self.session_manager.get_session(session_id).await
    }

    async fn remove_expired_sessions(&self) -> color_eyre::Result<()> {
        self.session_manager.remove_expired_sessions().await
    }

    async fn session_count(&self) -> color_eyre::Result<usize> {
        self.session_manager.session_count().await
    }

    async fn is_session_valid(&self, session_id: &str) -> color_eyre::Result<bool> {
        self.session_manager.is_session_valid(session_id).await
    }

    async fn update_session_connection_handles(
        &self,
        session_id: &str,
        connection_handles: Vec<String>,
    ) -> color_eyre::Result<()> {
        self.session_manager
            .update_session_connection_handles(session_id, connection_handles)
            .await
    }
}

// Implement the EidService trait for UseidService
impl EidService for UseidService {
    fn get_server_info(&self) -> ServerInfo {
        ServerInfo::default()
    }
}

#[derive(Debug, Clone)]
pub struct DIDAuthenticateService {
    certificate_store: CertificateStore,
    crypto_provider: CryptoProvider,
    card_communicator: CardCommunicator,
    session_manager: Arc<dyn SessionManager>,
}

impl DIDAuthenticateService {
    pub fn new(
        certificate_store: CertificateStore,
        crypto_provider: CryptoProvider,
        card_communicator: CardCommunicator,
        session_manager: Arc<dyn SessionManager>,
    ) -> Self {
        Self {
            certificate_store,
            crypto_provider,
            card_communicator,
            session_manager,
        }
    }

    pub async fn new_with_defaults(session_manager: Arc<dyn SessionManager>) -> Self {
        dotenvy::dotenv().expect("Failed to load .env file");
        let certificate_store = CertificateStore::new();

        // Load CVCA as trusted root
        let cvca_path = std::env::var("CVCA_PATH").expect("CVCA_PATH not set in .env");
        let cvca_data = fs::read(&cvca_path).expect("Failed to read CVCA certificate");
        if let Err(e) = certificate_store.add_trusted_root(cvca_data).await {
            tracing::error!("Failed to add trusted root certificate: {:?}", e);
            panic!("Cannot proceed without trusted CVCA certificate");
        }

        let ausweisapp2_endpoint =
            std::env::var("AUSWEISAPP2_ENDPOINT").expect("AUSWEISAPP2_ENDPOINT not set in .env");

        Self {
            certificate_store: certificate_store.clone(),
            crypto_provider: CryptoProvider::default(),
            card_communicator: CardCommunicator::new(&ausweisapp2_endpoint, certificate_store),
            session_manager,
        }
    }

    pub async fn authenticate(&self, request: DIDAuthenticateRequest) -> DIDAuthenticateResponse {
        info!(
            "Starting DID authentication process for request: {:?}",
            request
        );

        match self
            .authenticate_internal(request, self.session_manager.clone())
            .await
        {
            Ok(response_data) => {
                info!("DID authentication completed successfully");
                DIDAuthenticateResponse::success(response_data)
            }
            Err(e) => {
                error!("DID authentication failed: {:?}", e);
                DIDAuthenticateResponse::error(&e)
            }
        }
    }

    async fn authenticate_internal(
        &self,
        request: DIDAuthenticateRequest,
        session_manager: Arc<dyn SessionManager>,
    ) -> Result<ResponseProtocolData, AuthError> {
        request.validate()?;
        debug!("Request validation passed");

        // Validate session
        let session_id = request
            .connection_handle
            .channel_handle
            .as_ref()
            .ok_or_else(|| AuthError::invalid_connection("Missing channel handle"))?;

        let session_info = session_manager
            .get_session(session_id)
            .await
            .map_err(|e| AuthError::internal_error(format!("Failed to acquire session: {e}")))?;

        let session_info = session_info.ok_or_else(|| {
            error!("Session {} not found", session_id);
            AuthError::invalid_connection("Invalid or expired session")
        })?;

        if session_info.expiry < Utc::now() {
            error!("Session {} expired at {}", session_id, session_info.expiry);
            return Err(AuthError::timeout_error("Session validation"));
        }

        let certificate_der = base64::engine::general_purpose::STANDARD
            .decode(&request.authentication_protocol_data.certificate_description)
            .map_err(|e| {
                AuthError::invalid_certificate(format!("Failed to decode certificate: {e}"))
            })?;

        let is_valid = self
            .certificate_store
            .validate_certificate_chain(certificate_der)
            .await?;
        if !is_valid {
            return Err(AuthError::invalid_certificate(
                "Certificate chain validation failed",
            ));
        }

        let personal_data = self
            .card_communicator
            .send_did_authenticate(
                &request.connection_handle,
                &request.did_name,
                &request.authentication_protocol_data,
            )
            .await?;

        // Store the authentication data in the session
        if let Some(mut session_info) = session_manager
            .get_session(session_id)
            .await
            .map_err(|e| AuthError::internal_error(format!("Failed to get session: {e}")))?
        {
            session_info.authentication_completed = true;
            session_info.authentication_data = Some(personal_data.clone());
            session_manager
                .store_session(session_info)
                .await
                .map_err(|e| AuthError::internal_error(format!("Failed to update session: {e}")))?;
            info!("Stored authentication data for session: {}", session_id);
        }

        // Generate authentication token
        let auth_token = self
            .crypto_provider
            .generate_challenge()
            .await?
            .iter()
            .map(|b| format!("{b:02x}"))
            .collect::<String>();

        Ok(ResponseProtocolData {
            challenge: None,
            certificate: Some(
                request
                    .authentication_protocol_data
                    .certificate_description
                    .clone(),
            ),
            personal_data: Some(personal_data),
            authentication_token: Some(auth_token),
        })
    }
}

#[async_trait]
impl DIDAuthenticate for UseidService {
    async fn handle_did_authenticate(
        &self,
        request: DIDAuthenticateRequest,
    ) -> Result<DIDAuthenticateResponse, AuthError> {
        if let Err(e) = request.validate() {
            return Ok(DIDAuthenticateResponse {
                result_major: String::from(
                    "http://www.bsi.bund.de/ecard/api/1.1/resultmajor#error",
                ),
                result_minor: Some(format!(
                    "http://www.bsi.bund.de/ecard/api/1.1/resultminor/al/common#parameterError: {e}"
                )),
                authentication_protocol_data: ResponseProtocolData::default(),
                timestamp: Utc::now().timestamp() as u64,
            });
        }

        let did_service =
            DIDAuthenticateService::new_with_defaults(self.session_manager.clone()).await;
        Ok(did_service.authenticate(request).await)
    }
}<|MERGE_RESOLUTION|>--- conflicted
+++ resolved
@@ -54,12 +54,6 @@
     pub expiry: DateTime<Utc>,
     pub psk: String,
     pub operations: Vec<String>,
-<<<<<<< HEAD
-=======
-    pub request_counter: u8,
-    pub authentication_completed: bool,
-    pub authentication_data: Option<String>,
->>>>>>> 3eecc4e3
     pub connection_handles: Vec<ConnectionHandle>,
 }
 
@@ -75,12 +69,6 @@
             expiry: Utc::now() + chrono::Duration::minutes(timeout_minutes),
             psk,
             operations,
-<<<<<<< HEAD
-=======
-            request_counter: 0,
-            authentication_completed: false,
-            authentication_data: None,
->>>>>>> 3eecc4e3
             connection_handles: Vec::new(),
         }
     }
@@ -462,21 +450,6 @@
                 &request.authentication_protocol_data,
             )
             .await?;
-
-        // Store the authentication data in the session
-        if let Some(mut session_info) = session_manager
-            .get_session(session_id)
-            .await
-            .map_err(|e| AuthError::internal_error(format!("Failed to get session: {e}")))?
-        {
-            session_info.authentication_completed = true;
-            session_info.authentication_data = Some(personal_data.clone());
-            session_manager
-                .store_session(session_info)
-                .await
-                .map_err(|e| AuthError::internal_error(format!("Failed to update session: {e}")))?;
-            info!("Stored authentication data for session: {}", session_id);
-        }
 
         // Generate authentication token
         let auth_token = self
