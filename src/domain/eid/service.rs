use std::fs;
use std::sync::{Arc, RwLock};

use base64::Engine;
use chrono::{DateTime, Duration, Utc};
use color_eyre::Result;
use rand::{Rng, RngCore};
use rand::distr::Alphanumeric;
use std::default::Default;
use tracing::{debug, error, info, warn};
use uuid::Uuid;

use super::certificate::{CardCommunicator, CertificateStore, CryptoProvider};
use super::models::{
    AuthError, DIDAuthenticateRequest, DIDAuthenticateResponse, ResponseProtocolData, ServerInfo,
};
use super::ports::{DIDAuthenticate, EIDService, EidService};
use crate::eid::common::models::{
    AttributeRequester, OperationsRequester, ResultCode, ResultMajor, SessionResponse,
};
use crate::eid::use_id::model::{Psk, UseIDRequest, UseIDResponse};
use async_trait::async_trait;

// Configuration for the eID Service
#[derive(Clone, Debug)]
pub struct EIDServiceConfig {
    /// Maximum number of concurrent sessions
    pub max_sessions: usize,
    /// Session timeout in minutes
    pub session_timeout_minutes: i64,
    /// Optional eCard server address to return in responses
    pub ecard_server_address: Option<String>,
}

impl Default for EIDServiceConfig {
    fn default() -> Self {
        Self {
            max_sessions: 1000,
            session_timeout_minutes: 5,
            ecard_server_address: Some("https://localhost:8443".to_string()),
        }
    }
}

/// Session information stored by the server
#[derive(Clone, Debug)]
pub struct SessionInfo {
    pub id: String,
    pub expiry: DateTime<Utc>,
    pub psk: String,
    pub operations: Vec<String>,
    pub connection_handles: Vec<ConnectionHandle>,
}

#[derive(Clone, Debug, PartialEq, Eq)]
pub struct ConnectionHandle {
    pub connection_handle: String,
}

#[derive(Clone, Debug)]
pub struct SessionManager {
    pub sessions: Vec<SessionInfo>,
}

impl SessionInfo {
    pub fn new(id: String, psk: String, operations: Vec<String>, timeout_minutes: i64) -> Self {
        SessionInfo {
            id,
            expiry: Utc::now() + Duration::minutes(timeout_minutes),
            psk,
            operations,
        }
    }
}

/// Main service for handling useID requests
#[derive(Clone, Debug)]
pub struct UseidService {
    pub config: EIDServiceConfig,
    pub session_manager: Arc<RwLock<SessionManager>>,
}

#[derive(Debug, Clone)]
pub struct DIDAuthenticateService {
    certificate_store: CertificateStore,
    crypto_provider: CryptoProvider,
    card_communicator: CardCommunicator,
    sessions: Arc<RwLock<Vec<SessionInfo>>>,
}

impl UseidService {
    pub fn new(config: EIDServiceConfig) -> Self {
        Self {
            config,
            session_manager: Arc::new(RwLock::new(SessionManager {
                sessions: Vec::new(),
            })),
        }
    }

    /// Generate a random session ID
    pub fn generate_session_id(&self) -> String {
        let timestamp = Utc::now()
            .timestamp_nanos_opt()
            .expect("System time out of range for timestamp_nanos_opt()");
        let _random_part: String = rand::rng()
            .sample_iter(&Alphanumeric)
            .take(16)
            .map(char::from)
            .collect();
        format!("{timestamp}-{}", Uuid::new_v4().to_string())
    }

    /// Generate a random PSK for secure communication
    pub fn generate_psk(&self) -> String {
        let mut bytes = [0u8; 32];
        rand::rng().fill_bytes(&mut bytes);
        bytes.iter().map(|b| format!("{:02x}", b)).collect()
    }

    /// Helper function to extract required operations from OperationsRequester
    pub fn get_required_operations(ops: &OperationsRequester) -> Vec<String> {
        let mut required = Vec::new();
        if ops.document_type == AttributeRequester::REQUIRED {
            required.push("DocumentType".to_string());
        }
        if ops.issuing_state == AttributeRequester::REQUIRED {
            required.push("IssuingState".to_string());
        }
        if ops.date_of_expiry == AttributeRequester::REQUIRED {
            required.push("DateOfExpiry".to_string());
        }
        if ops.given_names == AttributeRequester::REQUIRED {
            required.push("GivenNames".to_string());
        }
        if ops.family_names == AttributeRequester::REQUIRED {
            required.push("FamilyNames".to_string());
        }
        if ops.artistic_name == AttributeRequester::REQUIRED {
            required.push("ArtisticName".to_string());
        }
        if ops.academic_title == AttributeRequester::REQUIRED {
            required.push("AcademicTitle".to_string());
        }
        if ops.date_of_birth == AttributeRequester::REQUIRED {
            required.push("DateOfBirth".to_string());
        }
        if ops.place_of_birth == AttributeRequester::REQUIRED {
            required.push("PlaceOfBirth".to_string());
        }
        if ops.nationality == AttributeRequester::REQUIRED {
            required.push("Nationality".to_string());
        }
        if ops.birth_name == AttributeRequester::REQUIRED {
            required.push("BirthName".to_string());
        }
        if ops.place_of_residence == AttributeRequester::REQUIRED {
            required.push("PlaceOfResidence".to_string());
        }
        if let Some(community_id) = &ops.community_id {
            if *community_id == AttributeRequester::REQUIRED {
                required.push("CommunityID".to_string());
            }
        }
        if let Some(residence_permit_id) = &ops.residence_permit_id {
            if *residence_permit_id == AttributeRequester::REQUIRED {
                required.push("ResidencePermitID".to_string());
            }
        }
        if ops.restricted_id == AttributeRequester::REQUIRED {
            required.push("RestrictedID".to_string());
        }
        if ops.age_verification == AttributeRequester::REQUIRED {
            required.push("AgeVerification".to_string());
        }
        if ops.place_verification == AttributeRequester::REQUIRED {
            required.push("PlaceVerification".to_string());
        }
        required
    }
}

// Implement the EIDService trait for UseidService
impl EIDService for UseidService {
    fn get_config(&self) -> EIDServiceConfig {
        self.config.clone()
    }

    fn get_session_manager(&self) -> Arc<std::sync::RwLock<SessionManager>> {
        self.session_manager.clone()
    }

    /// Returns a clone of the UseidService instance
    /// This is useful for passing the service around without ownership issues
    fn get_use_id_service(&self) -> Self {
        self.clone()
    }

    /// Check if a session is valid by its ID
    fn is_session_valid(&self, session_id: &str) -> Result<bool> {
        match self.session_manager.read() {
            Ok(mgr) => Ok(mgr.sessions.iter().any(|s| s.id == session_id)),
            Err(e) => Err(color_eyre::eyre::eyre!(
                "Session manager lock poisoned: {}",
                e
            )),
        }
    }
    fn handle_use_id(&self, request: UseIDRequest) -> Result<UseIDResponse> {
        // Validate the request: Check if any operations are REQUIRED
        let required_operations = Self::get_required_operations(&request._use_operations);
        debug!("Required operations: {:?}", required_operations);

        // Check if we've reached the maximum number of sessions
<<<<<<< HEAD
        if self.sessions.read().unwrap().len() >= self.config.max_sessions {
            return Err(color_eyre::eyre::eyre!("Maximum session limit reached"));
=======
        if self.session_manager.read().unwrap().sessions.len() >= self.config.max_sessions {
            return Ok(UseIDResponse {
                ..Default::default()
            });
>>>>>>> a0790f7f
        }

        // Generate session ID
        let session_id = self.generate_session_id();
        if session_id.is_empty() {
            error!("Generated empty session ID");
            return Err(color_eyre::eyre::eyre!("Failed to generate session ID"));
        }
        debug!("Generated session_id: {}", session_id);

        // Generate or use provided PSK
        let psk = match &request._psk {
            Some(psk) => psk.key.clone(),
            None => self.generate_psk(),
        };
        if psk.is_empty() {
            error!("Generated empty PSK");
            return Err(color_eyre::eyre::eyre!("Failed to generate PSK"));
        }
        debug!("Generated PSK: {}", psk);

<<<<<<< HEAD
        // Store session with PSK
        let session_info = SessionInfo::new(
            session_id.clone(),
            psk.clone(),
            required_operations.clone(),
            30, 
        );

        // Store the session
        {
            let mut sessions = self.sessions.write().unwrap();
=======
        // Calculate session expiry time
        let expiry = Utc::now() + chrono::Duration::minutes(self.config.session_timeout_minutes);

        // Create session info
        let session_info = SessionInfo {
            id: session_id.clone(),
            expiry,
            psk: Some(psk.clone()),
            operations: required_operations,
            connection_handles: Vec::new(),
        };

        // Store the session
        {
            let mut sessions = self.session_manager.write().unwrap().sessions.clone();

            // Remove expired sessions first
>>>>>>> a0790f7f
            let now = Utc::now();
            sessions.retain(|session| session.expiry > now);
            sessions.push(session_info.clone());
            info!(
                "Created new session: {}, expires: {}, operations: {:?}",
                session_id, session_info.expiry, session_info.operations
            );
        }

        // Construct TcTokenURL
        let tc_token_url = self.config.ecard_server_address.clone().map(|addr| {
            format!(
                "{}?sessionId={}&binding=urn:liberty:paos:2006-08",
                addr.trim_end_matches('/'),
                session_id
            )
        });
        debug!(
            "Config ecard_server_address: {:?}",
            self.config.ecard_server_address
        );
        debug!("Constructed tc_token_url: {:?}", tc_token_url);

        // Validate TcTokenURL
        let tc_token_url = tc_token_url.ok_or_else(|| {
            error!("eCard server address not configured");
            color_eyre::eyre::eyre!("eCard server address not configured")
        })?;
        // Remove XML escaping since CDATA will handle raw characters
        debug!("Raw tc_token_url: {}", tc_token_url);

        if !tc_token_url.starts_with("https://") {
            warn!("TcTokenURL is not HTTPS: {}", tc_token_url);
        }

        // Build response
        let response = UseIDResponse {
            result: ResultMajor {
                result_major: ResultCode::Ok.to_string(),
            },
            session: SessionResponse {
                id: session_id.clone(),
            },
            ecard_server_address: Some(tc_token_url),
            psk: Psk {
                id: session_id,
                key: psk,
            },
        };
        debug!("Response before return: {:?}", response);

        // Validate response
        if response.session.id.is_empty() {
            error!("Response contains empty session ID");
            return Err(color_eyre::eyre::eyre!(
                "Response contains empty session ID"
            ));
        }
        if response.psk.id.is_empty() || response.psk.key.is_empty() {
            error!("Response contains empty PSK fields");
            return Err(color_eyre::eyre::eyre!(
                "Response contains empty PSK fields"
            ));
        }

        Ok(response)
    }
}

// Implement the EidService trait for UseidService
impl EidService for UseidService {
    fn get_server_info(&self) -> ServerInfo {
        ServerInfo::default()
    }
}

impl DIDAuthenticateService {
    pub fn new(
        certificate_store: CertificateStore,
        crypto_provider: CryptoProvider,
        card_communicator: CardCommunicator,
        sessions: Arc<RwLock<Vec<SessionInfo>>>,
    ) -> Self {
        Self {
            certificate_store,
            crypto_provider,
            card_communicator,
            sessions,
        }
    }

    pub async fn new_with_defaults(sessions: Arc<RwLock<Vec<SessionInfo>>>) -> Self {
        dotenvy::dotenv().expect("Failed to load .env file");
        let certificate_store = CertificateStore::new();

        // Load CVCA as trusted root
        let cvca_path = std::env::var("CVCA_PATH").expect("CVCA_PATH not set in .env");
        let cvca_data = fs::read(&cvca_path).expect("Failed to read CVCA certificate");
        if let Err(e) = certificate_store.add_trusted_root(cvca_data).await {
            tracing::error!("Failed to add trusted root certificate: {:?}", e);
            panic!("Cannot proceed without trusted CVCA certificate");
        }

        let ausweisapp2_endpoint =
            std::env::var("AUSWEISAPP2_ENDPOINT").expect("AUSWEISAPP2_ENDPOINT not set in .env");

        Self {
            certificate_store: certificate_store.clone(),
            crypto_provider: CryptoProvider::default(),
            card_communicator: CardCommunicator::new(&ausweisapp2_endpoint, certificate_store),
            sessions,
        }
    }

    pub async fn authenticate(&self, request: DIDAuthenticateRequest) -> DIDAuthenticateResponse {
        info!(
            "Starting DID authentication process for request: {:?}",
            request
        );

        match self
            .authenticate_internal(request, self.sessions.clone())
            .await
        {
            Ok(response_data) => {
                info!("DID authentication completed successfully");
                DIDAuthenticateResponse::success(response_data)
            }
            Err(e) => {
                error!("DID authentication failed: {:?}", e);
                DIDAuthenticateResponse::error(&e)
            }
        }
    }

    async fn authenticate_internal(
        &self,
        request: DIDAuthenticateRequest,
        sessions: Arc<RwLock<Vec<SessionInfo>>>,
    ) -> Result<ResponseProtocolData, AuthError> {
        request.validate()?;
        debug!("Request validation passed");

        // Validate session
        let session_id = request
            .connection_handle
            .channel_handle
            .as_ref()
            .ok_or_else(|| AuthError::InvalidConnection {
                reason: "Missing channel handle".to_string(),
            })?;

        let _session_info = {
            let sessions = sessions.read().map_err(|e| AuthError::InternalError {
                message: format!("Failed to acquire sessions lock: {}", e),
            })?;
            debug!(
                "Available sessions: {:?}",
                sessions.iter().map(|s| &s.id).collect::<Vec<_>>()
            );
            let session = sessions
                .iter()
                .find(|s| s.id == *session_id)
                .ok_or_else(|| {
                    error!("Session {} not found", session_id);
                    AuthError::InvalidConnection {
                        reason: "Invalid or expired session".to_string(),
                    }
                })?;
            if session.expiry < Utc::now() {
                error!("Session {} expired at {}", session_id, session.expiry);
                return Err(AuthError::TimeoutError {
                    operation: "Session validation".to_string(),
                });
            }
            session.clone()
        };

        let certificate_der = base64::engine::general_purpose::STANDARD
            .decode(&request.authentication_protocol_data.certificate_description)
            .map_err(|e| AuthError::InvalidCertificate {
                details: format!("Failed to decode certificate: {}", e),
            })?;

        let is_valid = self
            .certificate_store
            .validate_certificate_chain(certificate_der)
            .await?;
        if !is_valid {
            return Err(AuthError::InvalidCertificate {
                details: "Certificate chain validation failed".to_string(),
            });
        }

        let personal_data = self
            .card_communicator
            .send_did_authenticate(
                &request.connection_handle,
                &request.did_name,
                &request.authentication_protocol_data,
            )
            .await?;

        // Generate authentication token
        let auth_token = self
            .crypto_provider
            .generate_challenge()
            .await?
            .iter()
            .map(|b| format!("{:02x}", b))
            .collect::<String>();

        Ok(ResponseProtocolData {
            challenge: None,
            certificate: Some(
                request
                    .authentication_protocol_data
                    .certificate_description
                    .clone(),
            ),
            personal_data: Some(personal_data),
            authentication_token: Some(auth_token),
        })
    }
}

#[async_trait]
impl DIDAuthenticate for UseidService {
    async fn handle_did_authenticate(
        &self,
        request: DIDAuthenticateRequest,
    ) -> Result<DIDAuthenticateResponse, AuthError> {
        if let Err(e) = request.validate() {
            return Ok(DIDAuthenticateResponse {
                result_major: String::from(
                    "http://www.bsi.bund.de/ecard/api/1.1/resultmajor#error",
                ),
                result_minor: Some(format!(
                    "http://www.bsi.bund.de/ecard/api/1.1/resultminor/al/common#parameterError: {}",
                    e
                )),
                authentication_protocol_data: ResponseProtocolData::default(),
                timestamp: Utc::now().timestamp() as u64,
            });
        }

        let did_service = DIDAuthenticateService::new_with_defaults(self.sessions.clone()).await;
        Ok(did_service.authenticate(request).await)
    }
}<|MERGE_RESOLUTION|>--- conflicted
+++ resolved
@@ -21,15 +21,16 @@
 use crate::eid::use_id::model::{Psk, UseIDRequest, UseIDResponse};
 use async_trait::async_trait;
 
-// Configuration for the eID Service
+/// Configuration for the eID Service
 #[derive(Clone, Debug)]
 pub struct EIDServiceConfig {
     /// Maximum number of concurrent sessions
     pub max_sessions: usize,
     /// Session timeout in minutes
     pub session_timeout_minutes: i64,
-    /// Optional eCard server address to return in responses
+    /// Optional eCard server address to return in responses (MUST be HTTPS)
     pub ecard_server_address: Option<String>,
+    // Add more config as needed (e.g., allowed cipher suites)
 }
 
 impl Default for EIDServiceConfig {
@@ -37,7 +38,8 @@
         Self {
             max_sessions: 1000,
             session_timeout_minutes: 5,
-            ecard_server_address: Some("https://localhost:8443".to_string()),
+            // IMPORTANT: Use a strong, valid certificate for this address. MUST be HTTPS.
+            ecard_server_address: Some("https://localhost:3000".to_string()),
         }
     }
 }
@@ -47,7 +49,7 @@
 pub struct SessionInfo {
     pub id: String,
     pub expiry: DateTime<Utc>,
-    pub psk: String,
+    pub psk: String, 
     pub operations: Vec<String>,
     pub connection_handles: Vec<ConnectionHandle>,
 }
@@ -57,7 +59,7 @@
     pub connection_handle: String,
 }
 
-#[derive(Clone, Debug)]
+#[derive(Clone, Debug)] 
 pub struct SessionManager {
     pub sessions: Vec<SessionInfo>,
 }
@@ -69,6 +71,7 @@
             expiry: Utc::now() + Duration::minutes(timeout_minutes),
             psk,
             operations,
+            connection_handles: Vec::new(),
         }
     }
 }
@@ -85,7 +88,7 @@
     certificate_store: CertificateStore,
     crypto_provider: CryptoProvider,
     card_communicator: CardCommunicator,
-    sessions: Arc<RwLock<Vec<SessionInfo>>>,
+    session_manager: Arc<RwLock<SessionManager>>,
 }
 
 impl UseidService {
@@ -113,6 +116,7 @@
 
     /// Generate a random PSK for secure communication
     pub fn generate_psk(&self) -> String {
+        // IMPORTANT: PSK must be randomly generated, cryptographically strong, and not derived from TLS-1
         let mut bytes = [0u8; 32];
         rand::rng().fill_bytes(&mut bytes);
         bytes.iter().map(|b| format!("{:02x}", b)).collect()
@@ -212,15 +216,10 @@
         debug!("Required operations: {:?}", required_operations);
 
         // Check if we've reached the maximum number of sessions
-<<<<<<< HEAD
-        if self.sessions.read().unwrap().len() >= self.config.max_sessions {
-            return Err(color_eyre::eyre::eyre!("Maximum session limit reached"));
-=======
         if self.session_manager.read().unwrap().sessions.len() >= self.config.max_sessions {
             return Ok(UseIDResponse {
                 ..Default::default()
             });
->>>>>>> a0790f7f
         }
 
         // Generate session ID
@@ -242,19 +241,6 @@
         }
         debug!("Generated PSK: {}", psk);
 
-<<<<<<< HEAD
-        // Store session with PSK
-        let session_info = SessionInfo::new(
-            session_id.clone(),
-            psk.clone(),
-            required_operations.clone(),
-            30, 
-        );
-
-        // Store the session
-        {
-            let mut sessions = self.sessions.write().unwrap();
-=======
         // Calculate session expiry time
         let expiry = Utc::now() + chrono::Duration::minutes(self.config.session_timeout_minutes);
 
@@ -262,7 +248,7 @@
         let session_info = SessionInfo {
             id: session_id.clone(),
             expiry,
-            psk: Some(psk.clone()),
+            psk: psk.clone(),
             operations: required_operations,
             connection_handles: Vec::new(),
         };
@@ -272,7 +258,6 @@
             let mut sessions = self.session_manager.write().unwrap().sessions.clone();
 
             // Remove expired sessions first
->>>>>>> a0790f7f
             let now = Utc::now();
             sessions.retain(|session| session.expiry > now);
             sessions.push(session_info.clone());
@@ -354,17 +339,17 @@
         certificate_store: CertificateStore,
         crypto_provider: CryptoProvider,
         card_communicator: CardCommunicator,
-        sessions: Arc<RwLock<Vec<SessionInfo>>>,
+        session_manager: Arc<RwLock<SessionManager>>,
     ) -> Self {
         Self {
             certificate_store,
             crypto_provider,
             card_communicator,
-            sessions,
-        }
-    }
-
-    pub async fn new_with_defaults(sessions: Arc<RwLock<Vec<SessionInfo>>>) -> Self {
+            session_manager,
+        }
+    }
+
+    pub async fn new_with_defaults(session_manager: Arc<RwLock<SessionManager>>) -> Self {
         dotenvy::dotenv().expect("Failed to load .env file");
         let certificate_store = CertificateStore::new();
 
@@ -383,7 +368,7 @@
             certificate_store: certificate_store.clone(),
             crypto_provider: CryptoProvider::default(),
             card_communicator: CardCommunicator::new(&ausweisapp2_endpoint, certificate_store),
-            sessions,
+            session_manager,
         }
     }
 
@@ -394,7 +379,7 @@
         );
 
         match self
-            .authenticate_internal(request, self.sessions.clone())
+            .authenticate_internal(request, self.session_manager.clone())
             .await
         {
             Ok(response_data) => {
@@ -411,7 +396,7 @@
     async fn authenticate_internal(
         &self,
         request: DIDAuthenticateRequest,
-        sessions: Arc<RwLock<Vec<SessionInfo>>>,
+        session_manager: Arc<RwLock<SessionManager>>,
     ) -> Result<ResponseProtocolData, AuthError> {
         request.validate()?;
         debug!("Request validation passed");
@@ -426,14 +411,15 @@
             })?;
 
         let _session_info = {
-            let sessions = sessions.read().map_err(|e| AuthError::InternalError {
+            let sessions = session_manager.read().map_err(|e| AuthError::InternalError {
                 message: format!("Failed to acquire sessions lock: {}", e),
             })?;
             debug!(
                 "Available sessions: {:?}",
-                sessions.iter().map(|s| &s.id).collect::<Vec<_>>()
+                sessions.sessions.iter().map(|s| &s.id).collect::<Vec<_>>()
             );
             let session = sessions
+                .sessions
                 .iter()
                 .find(|s| s.id == *session_id)
                 .ok_or_else(|| {
@@ -519,7 +505,11 @@
             });
         }
 
-        let did_service = DIDAuthenticateService::new_with_defaults(self.sessions.clone()).await;
+        let did_service = DIDAuthenticateService::new_with_defaults(self.session_manager.clone()).await;
         Ok(did_service.authenticate(request).await)
     }
-}+}
+
+// In server TLS setup (see src/server.rs), ensure only allowed cipher suites are enabled.
+// For generic model, only TLS_RSA_PSK_WITH_AES_256_CBC_SHA must be allowed for TLS-2.
+// This may require a custom TLS stack or configuration.