//! Service layer that provides the business logic of the domain.

<<<<<<< HEAD
use std::sync::{Arc, RwLock};

use chrono::{DateTime, Utc};
use color_eyre::Result;
use rand::Rng;

use super::ports::EIDService;
use crate::eid::common::models::{
    AttributeRequester, OperationsRequester, ResultCode, ResultMajor, SessionResponse,
};
use crate::eid::use_id::model::{Psk, UseIDRequest, UseIDResponse};

// Configuration for the eID Service
#[derive(Clone, Debug)]
pub struct EIDServiceConfig {
    /// Maximum number of concurrent sessions
    pub max_sessions: usize,
    /// Session timeout in minutes
    pub session_timeout_minutes: i64,
    /// Optional eCard server address to return in responses
    pub ecard_server_address: Option<String>,
=======
use super::{models::ServerInfo, ports::EidService};

#[derive(Debug, Clone)]
pub struct Service;

impl Service {
    pub fn new() -> Self {
        Self
    }
>>>>>>> 12ad1983
}

impl Default for EIDServiceConfig {
    fn default() -> Self {
        Self {
            max_sessions: 1000,
            session_timeout_minutes: 5,
            ecard_server_address: None,
        }
    }
}

/// Session information stored by the server
#[derive(Clone, Debug)]
pub struct SessionInfo {
    pub id: String,
    pub expiry: DateTime<Utc>,
    pub psk: Option<String>,
    pub operations: Vec<String>,
}

/// Main service for handling useID requests
#[derive(Clone, Debug)]
pub struct UseidService {
    pub config: EIDServiceConfig,
    pub sessions: Arc<RwLock<Vec<SessionInfo>>>,
}

impl UseidService {
    pub fn new(config: EIDServiceConfig) -> Self {
        Self {
            config,
            sessions: Arc::new(RwLock::new(Vec::new())),
        }
    }

    /// Generate a random PSK for secure communication
    pub fn generate_psk(&self) -> String {
        // Generate a 32-character random PSK
        rand::rng()
            .sample_iter(&rand::distr::Alphanumeric)
            .take(32)
            .map(char::from)
            .collect()
    }

    /// Helper function to extract required operations from OperationsRequester
    pub fn get_required_operations(ops: &OperationsRequester) -> Vec<String> {
        let mut required = Vec::new();
        if ops.document_type == AttributeRequester::REQUIRED {
            required.push("DocumentType".to_string());
        }
        if ops.issuing_state == AttributeRequester::REQUIRED {
            required.push("IssuingState".to_string());
        }
        if ops.date_of_expiry == AttributeRequester::REQUIRED {
            required.push("DateOfExpiry".to_string());
        }
        if ops.given_names == AttributeRequester::REQUIRED {
            required.push("GivenNames".to_string());
        }
        if ops.family_names == AttributeRequester::REQUIRED {
            required.push("FamilyNames".to_string());
        }
        if ops.artistic_name == AttributeRequester::REQUIRED {
            required.push("ArtisticName".to_string());
        }
        if ops.academic_title == AttributeRequester::REQUIRED {
            required.push("AcademicTitle".to_string());
        }
        if ops.date_of_birth == AttributeRequester::REQUIRED {
            required.push("DateOfBirth".to_string());
        }
        if ops.place_of_birth == AttributeRequester::REQUIRED {
            required.push("PlaceOfBirth".to_string());
        }
        if ops.nationality == AttributeRequester::REQUIRED {
            required.push("Nationality".to_string());
        }
        if ops.birth_name == AttributeRequester::REQUIRED {
            required.push("BirthName".to_string());
        }
        if ops.place_of_residence == AttributeRequester::REQUIRED {
            required.push("PlaceOfResidence".to_string());
        }
        if let Some(community_id) = &ops.community_id {
            if *community_id == AttributeRequester::REQUIRED {
                required.push("CommunityID".to_string());
            }
        }
        if let Some(residence_permit_id) = &ops.residence_permit_id {
            if *residence_permit_id == AttributeRequester::REQUIRED {
                required.push("ResidencePermitID".to_string());
            }
        }
        if ops.restricted_id == AttributeRequester::REQUIRED {
            required.push("RestrictedID".to_string());
        }
        if ops.age_verification == AttributeRequester::REQUIRED {
            required.push("AgeVerification".to_string());
        }
        if ops.place_verification == AttributeRequester::REQUIRED {
            required.push("PlaceVerification".to_string());
        }
        required
    }
}

<<<<<<< HEAD
// Implement the UseIdService trait for the EIDService
impl EIDService for UseidService {
    fn handle_use_id(&self, request: UseIDRequest) -> Result<UseIDResponse> {
        // Validate the request: Check if any operations are REQUIRED
        let required_operations = Self::get_required_operations(&request._use_operations);
        if required_operations.is_empty() {
            return Ok(UseIDResponse {
                result: ResultMajor {
                    result_major: "http://www.bsi.bund.de/ecard/api/1.1/resultmajor#ok".to_string(),
                },
                ..Default::default()
            });
        }

        // Check if we've reached the maximum number of sessions
        if self.sessions.read().unwrap().len() >= self.config.max_sessions {
            return Ok(UseIDResponse {
                ..Default::default()
            });
        }

        fn generate_session_id() -> String {
            let timestamp = Utc::now()
                .timestamp_nanos_opt()
                .expect("System time out of range for timestamp_nanos_opt()");

            let random_part: String = rand::rng()
                .sample_iter(&rand::distr::Alphanumeric)
                .take(16)
                .map(char::from)
                .collect();

            format!("{timestamp}-{random_part}")
        }

        let session_id = generate_session_id();

        // Generate or use provided PSK
        let psk = match &request._psk {
            Some(psk) => psk.key.clone(),
            None => self.generate_psk(),
        };

        // Calculate session expiry time
        let expiry = Utc::now() + chrono::Duration::minutes(self.config.session_timeout_minutes);

        // Create session info
        let session_info = SessionInfo {
            id: session_id.clone(),
            expiry,
            psk: Some(psk.clone()),
            operations: required_operations,
        };

        // Store the session
        {
            let mut sessions = self.sessions.write().unwrap();

            // Remove expired sessions first
            let now = Utc::now();
            sessions.retain(|session| session.expiry > now);

            // Add new session
            sessions.push(session_info.clone());

            tracing::info!(
                "Created new session: {}, expires: {}, operations: {:?}",
                session_id,
                expiry,
                session_info.operations
            );
        }

        // Build response
        Ok(UseIDResponse {
            result: ResultMajor {
                result_major: ResultCode::Ok.to_string(),
            },
            session: SessionResponse {
                id: session_id.clone(),
            },
            ecard_server_address: self.config.ecard_server_address.clone(),
            psk: Psk {
                id: session_id,
                key: psk,
            },
        })
=======
impl EidService for Service {
    fn get_server_info(&self) -> ServerInfo {
        // Return default ServerInfo which contains the basic implementation details
        ServerInfo::default()
>>>>>>> 12ad1983
    }
}<|MERGE_RESOLUTION|>--- conflicted
+++ resolved
@@ -1,13 +1,13 @@
 //! Service layer that provides the business logic of the domain.
 
-<<<<<<< HEAD
 use std::sync::{Arc, RwLock};
 
 use chrono::{DateTime, Utc};
 use color_eyre::Result;
 use rand::Rng;
 
-use super::ports::EIDService;
+use super::models::ServerInfo;
+use super::ports::{EIDService, EidService};
 use crate::eid::common::models::{
     AttributeRequester, OperationsRequester, ResultCode, ResultMajor, SessionResponse,
 };
@@ -22,17 +22,6 @@
     pub session_timeout_minutes: i64,
     /// Optional eCard server address to return in responses
     pub ecard_server_address: Option<String>,
-=======
-use super::{models::ServerInfo, ports::EidService};
-
-#[derive(Debug, Clone)]
-pub struct Service;
-
-impl Service {
-    pub fn new() -> Self {
-        Self
-    }
->>>>>>> 12ad1983
 }
 
 impl Default for EIDServiceConfig {
@@ -141,8 +130,7 @@
     }
 }
 
-<<<<<<< HEAD
-// Implement the UseIdService trait for the EIDService
+// Implement the EIDService trait for UseidService
 impl EIDService for UseidService {
     fn handle_use_id(&self, request: UseIDRequest) -> Result<UseIDResponse> {
         // Validate the request: Check if any operations are REQUIRED
@@ -229,11 +217,13 @@
                 key: psk,
             },
         })
-=======
-impl EidService for Service {
+    }
+}
+
+// Implement the EidService trait for UseidService
+impl EidService for UseidService {
     fn get_server_info(&self) -> ServerInfo {
         // Return default ServerInfo which contains the basic implementation details
         ServerInfo::default()
->>>>>>> 12ad1983
     }
 }