--- conflicted
+++ resolved
@@ -6,14 +6,11 @@
 use tracing::{debug, error};
 use uuid::Uuid;
 
-<<<<<<< HEAD
-use crate::domain::eid::service::{ConnectionHandle, SessionInfo};
-=======
+
 use crate::{
-    domain::eid::service::SessionInfo,
+    domain::eid::service::{ConnectionHandle, SessionInfo},
     tls::{PskStore, PskStoreError},
 };
->>>>>>> e18a9f18
 
 #[async_trait]
 pub trait SessionManager
@@ -23,7 +20,6 @@
     async fn generate_session_id(&self) -> color_eyre::Result<String>;
     async fn get_session(&self, session_id: &str) -> color_eyre::Result<Option<SessionInfo>>;
     async fn store_session(&self, session: SessionInfo) -> color_eyre::Result<()>;
-    async fn remove_session(&self, session_id: &str) -> color_eyre::Result<()>;
     async fn remove_expired_sessions(&self) -> color_eyre::Result<()>;
     async fn session_count(&self) -> color_eyre::Result<usize>;
     async fn is_session_valid(&self, session_id: &str) -> color_eyre::Result<bool>;
@@ -125,11 +121,6 @@
         Ok(())
     }
 
-    async fn remove_session(&self, session_id: &str) -> color_eyre::Result<()> {
-        let mut sessions = self.sessions.write().await;
-        sessions.retain(|s| s.id != session_id);
-        Ok(())
-    }
 
     async fn session_count(&self) -> color_eyre::Result<usize> {
         let sessions = self.sessions.read().await;
@@ -278,14 +269,6 @@
         Ok(())
     }
 
-    async fn remove_session(&self, session_id: &str) -> color_eyre::Result<()> {
-        let mut conn = self.get_redis_connection().await?;
-        let _: i64 = conn.del(session_id).await.map_err(|e| {
-            error!("Failed to remove session from Redis: {}", e);
-            color_eyre::eyre::eyre!("Failed to remove session from Redis: {}", e)
-        })?;
-        Ok(())
-    }
 
     async fn session_count(&self) -> color_eyre::Result<usize> {
         let mut conn = self.get_redis_connection().await?;
