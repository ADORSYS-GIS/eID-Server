use async_trait::async_trait;
use color_eyre::eyre::eyre;
use redis::AsyncCommands;
use std::sync::Arc;
use tokio::{runtime::Handle, sync::RwLock};
use tracing::{debug, error};
use uuid::Uuid;

use crate::{
    domain::eid::service::{ConnectionHandle, SessionInfo},
    tls::{PskStore, PskStoreError},
};

#[async_trait]
pub trait SessionManager
where
    Self: Send + Sync + std::fmt::Debug,
{
    async fn generate_session_id(&self) -> color_eyre::Result<String>;
    async fn get_session(&self, session_id: &str) -> color_eyre::Result<Option<SessionInfo>>;
    async fn store_session(&self, session: SessionInfo) -> color_eyre::Result<()>;
    async fn remove_expired_sessions(&self) -> color_eyre::Result<()>;
    async fn session_count(&self) -> color_eyre::Result<usize>;
    async fn is_session_valid(&self, session_id: &str) -> color_eyre::Result<bool>;
    async fn update_session_connection_handles(
        &self,
        session_id: &str,
        connection_handles: Vec<String>,
    ) -> color_eyre::Result<()>;
}

#[derive(Clone, Debug)]
pub struct InMemorySessionManager {
    sessions: Arc<RwLock<Vec<SessionInfo>>>,
}

#[async_trait]
impl PskStore for Arc<dyn SessionManager> {
    async fn get_psk(&self, identity: &[u8]) -> Result<Option<Vec<u8>>, PskStoreError> {
        let id = String::from_utf8_lossy(identity).into_owned();

        let task = self.get_session(&id);
        let session = tokio::task::block_in_place(move || Handle::current().block_on(task))
            .map_err(|e| PskStoreError::msg(format!("Session lookup failed: {e}")))?;

        match session {
            Some(s) => hex::decode(&s.psk)
                .map(Some)
                .map_err(|e| PskStoreError::msg(format!("Invalid PSK hex format: {e}"))),
            None => Ok(None),
        }
    }
}

impl InMemorySessionManager {
    pub fn new() -> Self {
        Self {
            sessions: Arc::new(RwLock::new(Vec::new())),
        }
    }
}

impl Default for InMemorySessionManager {
    fn default() -> Self {
        Self::new()
    }
}

#[async_trait]
impl SessionManager for InMemorySessionManager {
    async fn generate_session_id(&self) -> color_eyre::Result<String> {
        const MAX_ATTEMPTS: usize = 5;
        let mut attempts = 0;

        loop {
            if attempts >= MAX_ATTEMPTS {
                error!(
                    "Failed to generate unique session ID after {} attempts",
                    MAX_ATTEMPTS
                );
                return Err(eyre!("Failed to generate unique session ID"));
            }

            let session_id = Uuid::new_v4().simple().to_string();
            debug!("Generated session_id: {}", session_id);

            let sessions = self.sessions.read().await;
            if !sessions.iter().any(|s| s.id == session_id) {
                return Ok(session_id);
            }

            debug!("Session ID collision detected for: {}", session_id);
            attempts += 1;
        }
    }

    async fn store_session(&self, session: SessionInfo) -> color_eyre::Result<()> {
        // Validate PSK format before storing
        if hex::decode(&session.psk).is_err() {
            return Err(eyre!("Invalid PSK hex format in session"));
        }

        let mut sessions = self.sessions.write().await;
        let now = chrono::Utc::now();
        sessions.retain(|s| s.expiry > now);
        sessions.push(session);
        Ok(())
    }

    async fn get_session(&self, session_id: &str) -> color_eyre::Result<Option<SessionInfo>> {
        let sessions = self.sessions.read().await;
        Ok(sessions.iter().find(|s| s.id == session_id).cloned())
    }

    async fn remove_expired_sessions(&self) -> color_eyre::Result<()> {
        let mut sessions = self.sessions.write().await;
        let now = chrono::Utc::now();
        sessions.retain(|session| session.expiry > now);
        Ok(())
    }

    async fn session_count(&self) -> color_eyre::Result<usize> {
        let sessions = self.sessions.read().await;
        Ok(sessions.len())
    }

    async fn is_session_valid(&self, session_id: &str) -> color_eyre::Result<bool> {
        let session = self
            .get_session(session_id)
            .await
<<<<<<< HEAD
            .map_err(|e| color_eyre::eyre::eyre!("Failed to get session: {e}"))?;
=======
            .map_err(|e| eyre!("Failed to get session: {e}"))?;
>>>>>>> 68ff6a98

        Ok(session.is_some_and(|s| s.expiry > chrono::Utc::now()))
    }

    async fn update_session_connection_handles(
        &self,
        session_id: &str,
        connection_handles: Vec<String>,
    ) -> color_eyre::Result<()> {
        let mut sessions = self.sessions.write().await;
        if let Some(session) = sessions.iter_mut().find(|s| s.id == session_id) {
            session.connection_handles = connection_handles
                .into_iter()
                .map(|handle| ConnectionHandle {
                    connection_handle: handle,
                })
                .collect();
            Ok(())
        } else {
<<<<<<< HEAD
            Err(color_eyre::eyre::eyre!("Session not found"))
=======
            Err(eyre!("Session not found"))
>>>>>>> 68ff6a98
        }
    }
}

#[derive(Clone, Debug)]
pub struct RedisSessionManager {
    client: redis::Client,
    session_ttl_seconds: i64,
}

impl RedisSessionManager {
    pub fn new(redis_url: &str, session_ttl_minutes: i64) -> color_eyre::Result<Self> {
        let client = redis::Client::open(redis_url).map_err(|e| {
            error!("Failed to create Redis client: {}", e);
            eyre!("Failed to create Redis client: {}", e)
        })?;
        Ok(Self {
            client,
            session_ttl_seconds: session_ttl_minutes * 60,
        })
    }

    async fn get_redis_connection(&self) -> color_eyre::Result<redis::aio::MultiplexedConnection> {
        self.client
            .get_multiplexed_async_connection()
            .await
            .map_err(|e| {
                error!("Failed to get multiplexed async Redis connection: {}", e);
                eyre!("Failed to get multiplexed async Redis connection: {}", e)
            })
    }
}

#[async_trait]
impl SessionManager for RedisSessionManager {
    async fn generate_session_id(&self) -> color_eyre::Result<String> {
        const MAX_ATTEMPTS: usize = 5;
        let mut attempts = 0;
        let mut conn = self.get_redis_connection().await?;

        loop {
            if attempts >= MAX_ATTEMPTS {
                error!(
                    "Failed to generate unique session ID after {} attempts",
                    MAX_ATTEMPTS
                );
                return Err(eyre!("Failed to generate unique session ID"));
            }

            let session_id = Uuid::new_v4().simple().to_string();
            debug!("Generated session_id: {}", session_id);

            let exists: bool = conn.exists(&session_id).await.map_err(|e| {
                error!("Failed to check session ID existence: {}", e);
                eyre!("Failed to check session ID existence: {}", e)
            })?;

            if !exists {
                return Ok(session_id);
            }

            debug!("Session ID collision detected for: {}", session_id);
            attempts += 1;
        }
    }

    async fn store_session(&self, session: SessionInfo) -> color_eyre::Result<()> {
        // Validate PSK format before storing
        if hex::decode(&session.psk).is_err() {
            return Err(eyre!("Invalid PSK hex format in session"));
        }

        let mut conn = self.get_redis_connection().await?;
        let serialized = serde_json::to_string(&session).map_err(|e| {
            error!("Failed to serialize session: {}", e);
            eyre!("Failed to serialize session: {}", e)
        })?;

        // Explicitly specify the return type as () for set_ex
        let _: () = conn
            .set_ex(&session.id, &serialized, self.session_ttl_seconds as u64)
            .await
            .map_err(|e| {
                error!("Failed to store session in Redis: {}", e);
                eyre!("Failed to store session in Redis: {}", e)
            })?;

        Ok(())
    }

    async fn get_session(&self, session_id: &str) -> color_eyre::Result<Option<SessionInfo>> {
        let mut conn = self.get_redis_connection().await?;
        let result: Option<String> = conn.get(session_id).await.map_err(|e| {
            error!("Failed to get session from Redis: {}", e);
            eyre!("Failed to get session from Redis: {}", e)
        })?;

        match result {
            Some(serialized) => {
                let session: SessionInfo = serde_json::from_str(&serialized).map_err(|e| {
                    error!("Failed to deserialize session: {}", e);
                    eyre!("Failed to deserialize session: {}", e)
                })?;
                Ok(Some(session))
            }
            None => Ok(None),
        }
    }

    async fn remove_expired_sessions(&self) -> color_eyre::Result<()> {
        // Redis handles expiration automatically via TTL
        debug!("Redis handles session expiration via TTL, no manual cleanup needed");
        Ok(())
    }

    async fn session_count(&self) -> color_eyre::Result<usize> {
        let mut conn = self.get_redis_connection().await?;
        let keys: Vec<String> = conn.keys("*").await.map_err(|e| {
            error!("Failed to get session keys from Redis: {e}");
<<<<<<< HEAD
            color_eyre::eyre::eyre!("Failed to get session keys from Redis: {e}")
=======
            eyre!("Failed to get session keys from Redis: {e}")
>>>>>>> 68ff6a98
        })?;
        Ok(keys.len())
    }
    async fn is_session_valid(&self, session_id: &str) -> color_eyre::Result<bool> {
        let session = self
            .get_session(session_id)
            .await
<<<<<<< HEAD
            .map_err(|e| color_eyre::eyre::eyre!("Failed to get session: {e}"))?;
=======
            .map_err(|e| eyre!("Failed to get session: {e}"))?;
>>>>>>> 68ff6a98

        Ok(session.is_some_and(|s| s.expiry > chrono::Utc::now()))
    }

    async fn update_session_connection_handles(
        &self,
        session_id: &str,
        connection_handles: Vec<String>,
    ) -> color_eyre::Result<()> {
        let mut conn = self.get_redis_connection().await?;
        let session: Option<String> = conn.get(session_id).await.map_err(|e| {
            error!("Failed to get session from Redis: {e}");
<<<<<<< HEAD
            color_eyre::eyre::eyre!("Failed to get session from Redis: {e}")
=======
            eyre!("Failed to get session from Redis: {e}")
>>>>>>> 68ff6a98
        })?;

        if let Some(serialized) = session {
            let mut session: SessionInfo = serde_json::from_str(&serialized).map_err(|e| {
                error!("Failed to deserialize session: {e}");
<<<<<<< HEAD
                color_eyre::eyre::eyre!("Failed to deserialize session: {e}")
=======
                eyre!("Failed to deserialize session: {e}")
>>>>>>> 68ff6a98
            })?;
            session.connection_handles = connection_handles
                .into_iter()
                .map(|handle| ConnectionHandle {
                    connection_handle: handle,
                })
                .collect();
            let serialized = serde_json::to_string(&session).map_err(|e| {
                error!("Failed to serialize session: {}", e);
<<<<<<< HEAD
                color_eyre::eyre::eyre!("Failed to serialize session: {e}")
=======
                eyre!("Failed to serialize session: {e}")
>>>>>>> 68ff6a98
            })?;
            let _: () = conn
                .set_ex(session_id, &serialized, self.session_ttl_seconds as u64)
                .await
                .map_err(|e| {
                    error!("Failed to update session in Redis: {e}");
<<<<<<< HEAD
                    color_eyre::eyre::eyre!("Failed to update session in Redis: {e}")
=======
                    eyre!("Failed to update session in Redis: {e}")
>>>>>>> 68ff6a98
                })?;
            Ok(())
        } else {
            Err(eyre!("Session not found"))
        }
    }
}<|MERGE_RESOLUTION|>--- conflicted
+++ resolved
@@ -128,11 +128,7 @@
         let session = self
             .get_session(session_id)
             .await
-<<<<<<< HEAD
-            .map_err(|e| color_eyre::eyre::eyre!("Failed to get session: {e}"))?;
-=======
             .map_err(|e| eyre!("Failed to get session: {e}"))?;
->>>>>>> 68ff6a98
 
         Ok(session.is_some_and(|s| s.expiry > chrono::Utc::now()))
     }
@@ -152,11 +148,7 @@
                 .collect();
             Ok(())
         } else {
-<<<<<<< HEAD
-            Err(color_eyre::eyre::eyre!("Session not found"))
-=======
             Err(eyre!("Session not found"))
->>>>>>> 68ff6a98
         }
     }
 }
@@ -276,11 +268,7 @@
         let mut conn = self.get_redis_connection().await?;
         let keys: Vec<String> = conn.keys("*").await.map_err(|e| {
             error!("Failed to get session keys from Redis: {e}");
-<<<<<<< HEAD
-            color_eyre::eyre::eyre!("Failed to get session keys from Redis: {e}")
-=======
             eyre!("Failed to get session keys from Redis: {e}")
->>>>>>> 68ff6a98
         })?;
         Ok(keys.len())
     }
@@ -288,11 +276,7 @@
         let session = self
             .get_session(session_id)
             .await
-<<<<<<< HEAD
-            .map_err(|e| color_eyre::eyre::eyre!("Failed to get session: {e}"))?;
-=======
             .map_err(|e| eyre!("Failed to get session: {e}"))?;
->>>>>>> 68ff6a98
 
         Ok(session.is_some_and(|s| s.expiry > chrono::Utc::now()))
     }
@@ -305,21 +289,13 @@
         let mut conn = self.get_redis_connection().await?;
         let session: Option<String> = conn.get(session_id).await.map_err(|e| {
             error!("Failed to get session from Redis: {e}");
-<<<<<<< HEAD
-            color_eyre::eyre::eyre!("Failed to get session from Redis: {e}")
-=======
             eyre!("Failed to get session from Redis: {e}")
->>>>>>> 68ff6a98
         })?;
 
         if let Some(serialized) = session {
             let mut session: SessionInfo = serde_json::from_str(&serialized).map_err(|e| {
                 error!("Failed to deserialize session: {e}");
-<<<<<<< HEAD
-                color_eyre::eyre::eyre!("Failed to deserialize session: {e}")
-=======
                 eyre!("Failed to deserialize session: {e}")
->>>>>>> 68ff6a98
             })?;
             session.connection_handles = connection_handles
                 .into_iter()
@@ -329,22 +305,14 @@
                 .collect();
             let serialized = serde_json::to_string(&session).map_err(|e| {
                 error!("Failed to serialize session: {}", e);
-<<<<<<< HEAD
-                color_eyre::eyre::eyre!("Failed to serialize session: {e}")
-=======
                 eyre!("Failed to serialize session: {e}")
->>>>>>> 68ff6a98
             })?;
             let _: () = conn
                 .set_ex(session_id, &serialized, self.session_ttl_seconds as u64)
                 .await
                 .map_err(|e| {
                     error!("Failed to update session in Redis: {e}");
-<<<<<<< HEAD
-                    color_eyre::eyre::eyre!("Failed to update session in Redis: {e}")
-=======
                     eyre!("Failed to update session in Redis: {e}")
->>>>>>> 68ff6a98
                 })?;
             Ok(())
         } else {
