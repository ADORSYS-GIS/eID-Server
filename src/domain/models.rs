pub mod eid;
pub mod paos;

use bincode::{Decode, Encode};
use paos::ConnectionHandle;
use serde::{Deserialize, Serialize};

use crate::{
<<<<<<< HEAD
    apdu::{
        ProtectedAPDU, {APDUDecryptParams, DecryptedAPDU},
    },
    asn1::utils::ChipAuthAlg,
=======
    apdu::{APDUDecryptParams, DecryptedAPDU, ProtectedAPDU},
    asn1::utils::{ChipAuthAlg, MobileEIDType},
>>>>>>> a6e7c99e
    crypto::Curve,
};

pub const RESULT_OK: &str = "http://www.bsi.bund.de/ecard/api/1.1/resultmajor#ok";
pub const RESULT_ERROR: &str = "http://www.bsi.bund.de/ecard/api/1.1/resultmajor#error";

/// Result type for error handling
#[derive(Debug, Clone, PartialEq, Eq, Serialize, Deserialize)]
#[serde(rename_all = "PascalCase")]
pub struct ResultType {
    pub result_major: String,
    #[serde(skip_serializing_if = "Option::is_none")]
    pub result_minor: Option<String>,
    #[serde(skip_serializing_if = "Option::is_none")]
    pub result_message: Option<String>,
}

impl ResultType {
    pub fn ok() -> Self {
        Self {
            result_major: RESULT_OK.into(),
            result_minor: None,
            result_message: None,
        }
    }

    pub fn error(error_code: &str, message: Option<&str>) -> Self {
        Self {
            result_major: RESULT_ERROR.into(),
            result_minor: Some(error_code.into()),
            result_message: message.map(|s| s.into()),
        }
    }

    pub fn is_ok(&self) -> bool {
        self.result_major == RESULT_OK
    }

    pub fn is_error(&self) -> bool {
        self.result_major == RESULT_ERROR
    }
}

#[derive(Debug, Clone, Decode, Encode)]
pub enum State {
    Initial,
    EAC1 {
        conn_handle: ConnectionHandle,
        aux_data: Option<String>,
        built_chat: (Option<String>, Option<String>),
    },
    EAC2 {
        slot_handle: String,
        restricted_chat: Option<String>,
        eph_key: Vec<u8>,
        chip_auth: (Curve, ChipAuthAlg),
        built_chat: (Option<String>, Option<String>),
    },
    Transmit {
        apdu_cmds: Vec<ProtectedAPDU>,
        cmds_len: usize,
        decrypt_params: APDUDecryptParams,
<<<<<<< HEAD
    },
    TransmitResponse {
        responses: Vec<DecryptedAPDU>,
=======
        mobile_eid_type: Option<MobileEIDType>,
    },
    TransmitResponse {
        responses: Vec<DecryptedAPDU>,
        mobile_eid_type: Option<MobileEIDType>,
>>>>>>> a6e7c99e
    },
}<|MERGE_RESOLUTION|>--- conflicted
+++ resolved
@@ -6,15 +6,8 @@
 use serde::{Deserialize, Serialize};
 
 use crate::{
-<<<<<<< HEAD
-    apdu::{
-        ProtectedAPDU, {APDUDecryptParams, DecryptedAPDU},
-    },
-    asn1::utils::ChipAuthAlg,
-=======
     apdu::{APDUDecryptParams, DecryptedAPDU, ProtectedAPDU},
     asn1::utils::{ChipAuthAlg, MobileEIDType},
->>>>>>> a6e7c99e
     crypto::Curve,
 };
 
@@ -77,16 +70,10 @@
         apdu_cmds: Vec<ProtectedAPDU>,
         cmds_len: usize,
         decrypt_params: APDUDecryptParams,
-<<<<<<< HEAD
-    },
-    TransmitResponse {
-        responses: Vec<DecryptedAPDU>,
-=======
         mobile_eid_type: Option<MobileEIDType>,
     },
     TransmitResponse {
         responses: Vec<DecryptedAPDU>,
         mobile_eid_type: Option<MobileEIDType>,
->>>>>>> a6e7c99e
     },
 }