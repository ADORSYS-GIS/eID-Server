--- conflicted
+++ resolved
@@ -1,5 +1,46 @@
-<<<<<<< HEAD
-# eID-Server
+
+# eID Server (SOAP-based Implementation)
+
+This project implements a secure and specification-compliant **eID Server** that facilitates electronic identity authentication via SOAP. It supports the German eID card (nPA) and follows the **TR-03130** guidelines for secure middleware services.
+
+## Features
+
+- SOAP-based Authentication Flow
+- Extended Access Control (EAC) via smartcard
+- SAML Assertion Generation for service providers
+- Modular architecture supporting custom clients
+- Standards-compliant security and cryptographic flow
+
+## Architecture Overview
+
+The eID Server enables identity verification using a SOAP-based flow between the following key components:
+
+### Flow Overview
+
+1. User initiates login via the Service Provider (SP).
+2. SP redirects to eID-Server with a SAML AuthnRequest.
+3. eID-Server returns a redirect/POST to initiate a SOAP/PAOS session.
+4. eID-Client (AusweisApp2 or custom app) connects and initiates authentication.
+5. eID-Server interacts via EAC protocol with the eID card through the client.
+6. On success, SAML Assertion is sent back to the SP.
+
+### Functional Diagram
+
+![functional](/assets/functional.png)
+
+### Interaction Diagram
+
+![interaction](/assets/interaction.png)
+
+🖇️ _Currently implemented interface:_ **SOAP (PAOS over HTTP)**  
+🧩 _Alternative (not yet active):_ **SAML Binding (HTTP Redirect or POST)**
+
+### Documentation
+
+- [PART1: Functional Specification](https://www.bsi.bund.de/SharedDocs/Downloads/DE/BSI/Publikationen/TechnischeRichtlinien/TR03130/TR-03130_TR-eID-Server_Part1.pdf?__blob=publicationFile&v=3)
+- [PART2: Security Framework](https://www.bsi.bund.de/SharedDocs/Downloads/DE/BSI/Publikationen/TechnischeRichtlinien/TR03130/TR-03130_TR-eID-Server_Part2.pdf?__blob=publicationFile&v=1)
+- [PART3: eIDAS Middleware Service](https://www.bsi.bund.de/SharedDocs/Downloads/DE/BSI/Publikationen/TechnischeRichtlinien/TR03130/TR-03130_TR-eID-Server_Part3.pdf?__blob=publicationFile&v=3)
+- [PART4: Conformance Test Specification](https://www.bsi.bund.de/SharedDocs/Downloads/DE/BSI/Publikationen/TechnischeRichtlinien/TR03130/TR-03130_TR-eID-Server_Part4.pdf?__blob=publicationFile&v=3)
 
 ## Getting Started
 
@@ -48,48 +89,4 @@
 
 ```bash
 cargo test
-```
-=======
-# eID Server (SOAP-based Implementation)
-
-This project implements a secure and specification-compliant **eID Server** that facilitates electronic identity authentication via SOAP. It supports the German eID card (nPA) and follows the **TR-03130** guidelines for secure middleware services.
-
-## 📌 Features
-
-- 🧾 **SOAP-based Authentication Flow**
-- 🔐 **Extended Access Control (EAC)** via smartcard
-- 📄 **SAML Assertion Generation** for service providers
-- 🧩 Modular architecture supporting custom clients
-- 🛡️ Standards-compliant security and cryptographic flow
-
-## 🧱 Architecture Overview
-
-The eID Server enables identity verification using a SOAP-based flow between the following key components:
-
-### 🔁 Flow Overview
-
-1. User initiates login via the Service Provider (SP).
-2. SP redirects to eID-Server with a SAML AuthnRequest.
-3. eID-Server returns a redirect/POST to initiate a SOAP/PAOS session.
-4. eID-Client (AusweisApp2 or custom app) connects and initiates authentication.
-5. eID-Server interacts via EAC protocol with the eID card through the client.
-6. On success, SAML Assertion is sent back to the SP.
-
-### Functional Diagram
-
-![functional](/assets/functional.png)
-
-### Interaction Diagram
-
-![interaction](/assets/interaction.png)
-
-🖇️ _Currently implemented interface:_ **SOAP (PAOS over HTTP)**  
-🧩 _Alternative (not yet active):_ **SAML Binding (HTTP Redirect or POST)**
-
-### Documentation
-
-- [PART1: Functional Specification ](https://www.bsi.bund.de/SharedDocs/Downloads/DE/BSI/Publikationen/TechnischeRichtlinien/TR03130/TR-03130_TR-eID-Server_Part1.pdf?__blob=publicationFile&v=3)
-- [PART2: Security Framework](https://www.bsi.bund.de/SharedDocs/Downloads/DE/BSI/Publikationen/TechnischeRichtlinien/TR03130/TR-03130_TR-eID-Server_Part2.pdf?__blob=publicationFile&v=1)
-- [PART3: eIDAS Middleware Service](https://www.bsi.bund.de/SharedDocs/Downloads/DE/BSI/Publikationen/TechnischeRichtlinien/TR03130/TR-03130_TR-eID-Server_Part3.pdf?__blob=publicationFile&v=3)
-- [PART4: Conformance Test Specification](https://www.bsi.bund.de/SharedDocs/Downloads/DE/BSI/Publikationen/TechnischeRichtlinien/TR03130/TR-03130_TR-eID-Server_Part4.pdf?__blob=publicationFile&v=3)
->>>>>>> b8cf6064
+```